################################
###### Core dependencies #######
################################
cached-path>=0.3.1,<0.4.0
overrides>=3.1,<6.2
jsonnet>=0.10.0 ; sys.platform != 'win32'
PyYAML>=5.4.1,<6.1
dill
base58
xxhash
filelock>=3.3,<3.4
click>=8.0,<9.0
click-help-colors>=0.9.1,<0.10.0
tqdm>=4.62,<4.63
more-itertools>=8.0,<9.0

##################################################
###### Extra dependencies for integrations #######
##################################################
# NOTE: we use a special trailing comment on each line to denote which extras
# each package is needed by. For example, PyTorch is needed by the 'torch' extra
# that you install with 'pip install tango[torch]'.
<<<<<<< HEAD
torch>=1.9.0,<1.11.0             # needed by: torch,pytorch_lightning,deepspeed
numpy                            # needed by: torch
datasets>=1.12,<1.16             # needed by: datasets
wandb>=0.12,<0.13                # needed by: wandb
pytorch-lightning>=1.4.0,<1.5.0  # needed by: pytorch_lightning
deepspeed>=0.5.5,<0.6.0          # needed by: deepspeed
=======
torch>=1.9.0,<1.11.0  # needed by: torch,pytorch_lightning
numpy                 # needed by: torch
datasets>=1.12,<1.16  # needed by: datasets
wandb>=0.12,<0.13     # needed by: wandb
pytorch-lightning>=1.5.0,<1.6.0  # needed by: pytorch_lightning
>>>>>>> cb1b853e
<|MERGE_RESOLUTION|>--- conflicted
+++ resolved
@@ -20,17 +20,9 @@
 # NOTE: we use a special trailing comment on each line to denote which extras
 # each package is needed by. For example, PyTorch is needed by the 'torch' extra
 # that you install with 'pip install tango[torch]'.
-<<<<<<< HEAD
 torch>=1.9.0,<1.11.0             # needed by: torch,pytorch_lightning,deepspeed
 numpy                            # needed by: torch
 datasets>=1.12,<1.16             # needed by: datasets
 wandb>=0.12,<0.13                # needed by: wandb
-pytorch-lightning>=1.4.0,<1.5.0  # needed by: pytorch_lightning
-deepspeed>=0.5.5,<0.6.0          # needed by: deepspeed
-=======
-torch>=1.9.0,<1.11.0  # needed by: torch,pytorch_lightning
-numpy                 # needed by: torch
-datasets>=1.12,<1.16  # needed by: datasets
-wandb>=0.12,<0.13     # needed by: wandb
 pytorch-lightning>=1.5.0,<1.6.0  # needed by: pytorch_lightning
->>>>>>> cb1b853e
+deepspeed>=0.5.5,<0.6.0          # needed by: deepspeed