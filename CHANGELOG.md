--- conflicted
+++ resolved
@@ -8,12 +8,8 @@
 ## Unreleased
 
 ### Added
-<<<<<<< HEAD
  - Added the `Workspace.remove_step()` method to safely remove steps.
-=======
-
 - The `GSWorkspace()` can now be initialized with google cloud bucket subfolders.
->>>>>>> 38574152
 
 ### Fixed
 
