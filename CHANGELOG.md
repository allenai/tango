--- conflicted
+++ resolved
@@ -9,11 +9,8 @@
 
 ### Added
 
-<<<<<<< HEAD
 - Weights & Biases `TorchTrainCallback` now updates the best validation metric score as a summary statistic.
-=======
 - Added support for PEP 604 in `FromParams`, i.e. writing union types as "X | Y" instead of "Union[X, Y]".
->>>>>>> 9f302b3a
 - [internals] Added a spot for miscellaneous end-to-end integration tests (not to be confused with "tests of integrations") in `tests/end_to_end/`.
 - [internals] Core tests now run on all officially supported Python versions.
 
