# Changelog

All notable changes to this project will be documented in this file.

The format is based on [Keep a Changelog](https://keepachangelog.com/en/1.0.0/),
and this project adheres to [Semantic Versioning](https://semver.org/spec/v2.0.0.html).

## Unreleased

### Fixed

- Fixed a bug that did not allow a wandb artifact's type to be set from a step's metadata dictionary. 

### Added

- You can now reference into a particular index of the result of another step in a config. For example: `{type: "ref", ref: "some_previous_step", key: 0}`.
  The key field can be an integer if the result of the referenced step is a list or tuple, or a string if the result of the referenced step is a dictionary.
- Added `priority` parameter to Beaker executor for setting the default task priority for Beaker jobs.
- Added `Workspace.step_result()` method for getting a step's result from the latest
  run.

### Changed

- The `TorchTrainStep` now enables monitoring arbitrary model outputs during training. `TorchTrainEngine.forward_train` now returns a tuple `loss, model_outputs` for each micro batch and the list of model outputs for all micro batches in a batch is passed to the `TrainCallback.log_batch` and `TrainCallback.post_batch`.
- Tango will now automatically search Python modules in the current working directory
  for registered classes so that you don't always need to use the `--include-package` setting.
- The minimum supported Python version is now 3.8.
- Added support for PyTorch Lightning 1.7.x
- Only the Beaker executor requires a clean working directory
<<<<<<< HEAD
=======

### Fixed

- Fixed a bug with how the Beaker executor streams log lines from Beaker which sometimes resulted in messages missing some starting characters, and tqdm lines being duplicated.
- Fixed a bug in the Beaker workspace where the lock dataset wouldn't be removed if the step
  was found to be in an invalid state.
>>>>>>> fd9d3cc2


## [v0.12.0](https://github.com/allenai/tango/releases/tag/v0.12.0) - 2022-08-23

### Added

- **Step resources:**
  - Added a `step_resources` parameter to the `Step` class which should be used to describe the computational resources required to run a step.
    `Executor` implementations can use this information. For example, if your step needs 2 GPUs, you should set
    `step_resources=StepResources(gpu_count=2)` (`"step_resources": {"gpu_count": 2}` in the configuration language).
  - Added a `Step.resources()` property method. By default this returns the value specified by the `step_resources` parameter.
    If your step implementation always requires the same resources, you can just override this method so you don't have to provide
    the `step_resources` parameter.
- **Step execution:**
  - Added an `executor` field to the `tango.yml` settings. You can use this to define the executor you want to use by default.
  - Added a Beaker `Executor` to the Beaker integration, registered as an `Executor` with the name "beaker".
    To use this executor, add these lines to your `tango.yml` file:
    ```yaml
    executor:
      type: beaker
      beaker_workspace: ai2/my-workspace
      clusters:
        - ai2/general-cirrascale
    ```
    See the docs for the `BeakerExecutor` for more information on the input parameters.
- **Step class:**
  - Added a metadata field to the step class API. This can be set through the class
    variable `METADATA` or through the constructor argument `step_metadata`.
- **Weights & Biases integration:**
  - You can now change the artifact kind for step result artifacts by adding a field
    called "artifact_kind" to a step's metadata.
    For models, setting "artifact_kind" to "model" will add the corresponding artifact to W&B's new model zoo.

### Changed

- **CLI:**
  - The `tango run` command will throw an error if you have uncommitted changes in your repository, unless
    you use the `--allow-dirty` flag.
  - The `tango run` command will use the lightweight base executor (single process) by default.
    To use the multi-process executor, set `-j/--parallelism` to 1 or higher or -1 to use all available CPU cores.

### Fixed

- Fixed bug where `StepInfo` environment and platform metadata could be out-of-date if a step is run again due to failure.
- Fixed a bug where an unfortunate combination of early stopping and decreasing model performance could result in a crash in the torch trainer.

## [v0.11.0](https://github.com/allenai/tango/releases/tag/v0.11.0) - 2022-08-04

### Added

- Added a [Flax](https://flax.readthedocs.io/en/latest/) integration along with an example config.

## [v0.10.1](https://github.com/allenai/tango/releases/tag/v0.10.1) - 2022-07-26

### Fixed

- Fixed issue where the StepInfo config argument could be parsed into a Step. 
- Restored capability to run tests out-of-tree.

## [v0.10.0](https://github.com/allenai/tango/releases/tag/v0.10.0) - 2022-07-07

### Changed

- Renamed `workspace` parameter of `BeakerWorkspace` class to `beaker_workspace`.
- `Executor` class is now a `Registrable` base class. `MulticoreExecutor` is registered as "multicore".

### Removed

- Removed `StepExecutionMetadata`. Its fields have been absorbed into `StepInfo`.

### Fixed

- Improved `Step.ensure_result()` such that the step's result doesn't have to be read from the cache.
- Fixed an issue with the output from `MulticoreExecutor` such that it's now consistent with the default `Executor` for steps that were found in the cache.
- One of our error messages referred to a configuration file that no longer exists.
- Improved performance of `BeakerWorkspace`.

### Added

- Added the ability to train straight `Model` instead of just `Lazy[Model]`


## [v0.9.1](https://github.com/allenai/tango/releases/tag/v0.9.1) - 2022-06-24

### Fixed

- Fixed non-deterministic behavior in `TorchTrainStep`.
- Fixed bug in `BeakerWorkspace` where `.step_info(step)` would raise a `KeyError` if the step hasn't been registered as part of a run yet.
- Fixed a bug in `BeakerWorkspace` where it would send too many requests to the beaker service.
- Fixed a bug where `WandbWorkspace.step_finished()` or `.step_failed()` would crash if called
  from a different process than `.step_starting()`.
- Fixed a bug in `WandbWorkspace.step_finished()` which led to a `RuntimeError` sometimes while
  caching the result of a step.


## [v0.9.0](https://github.com/allenai/tango/releases/tag/v0.9.0) - 2022-06-01

### Added

- Added a [Beaker](https://beaker.org) integration that comes with `BeakerWorkspace`, a remote `Workspace` implementation that uses Beaker Datasets under the hood.
- Added a `datasets::dataset_remix` step that provides the split remixing functionality of `tango.steps.datasest_remix.DatasetRemixStep` now for Huggingface `DatasetDict`.
- Added a config and code example of Registrable to the First Step docs with edits for clarity.

### Changed

- If you try to import something from a tango integration that is not fully installed due to missing dependencies, an `IntegrationMissingError` will be raised
instead of `ModuleNotFound`.
- You can now set `-j 0` in `tango run` to disable multicore execution altogether.

### Fixed

- Improved how steps and workspaces handle race conditions when different processes are competing to execute the same step. This would result in a `RuntimeError` before with most workspaces, but now it's handled gracefully.
- Fixed bug which caused GradScaler state to not be saved and loaded with checkpoints. 

## [v0.8.0](https://github.com/allenai/tango/releases/tag/v0.8.0) - 2022-05-19

### Added

- Added a Weights & Baises remote `Workspace` implementation: `WandbWorkspace`, registered as "wandb".
  This can be instantiated from a workspace URL in the form "wandb://entity/project".
- Added a method `Workspace.step_result_for_run` which gives the result of a step given the run name and step name within that run.
- Added property `Workspace.url`, which returns a URL for the workspace that can be used to instantiate the exact same workspace using `Workspace.from_url()`. Subclasses must implement this.

### Changed

- `StepInfo` start and end times will be always be in UTC now.
- `WandbTrainCallback` now logs system metrics from each worker process in distributed training.
- `StepCache.__contains__()` and `StepCache.__getitem__()` now take accept either a `Step` or `StepInfo` as an argument (`Union[Step, StepInfo]`).
- Refactored `tango.step_graph.StepGraph` to allow initialization from a `Dict[str, Step]`.
- `Executor.execute_step_graph()` now attempts to execute all steps and summarizes success/failures.

### Fixed

- Fixed bug with `LocalWorkspace.from_parsed_url()` ([#278](https://github.com/allenai/tango/issues/278)).
- Deprecation warnings will now be logged from `tango` CLI.
- Fixed the text format in the case of serializing an iterator of string.
- Added missing default value of `None` to `TangoGlobalSettings.find_or_default()`.
- Mypy has become incompatible with transformers and datasets, so we have to disable the checks in some places.
- The `VERSION` member of step arguments that were wrapped in `Lazy` were not respected. Now they are.


## [v0.7.0](https://github.com/allenai/tango/releases/tag/v0.7.0) - 2022-04-19

### Added

- Added the "-n/--name" option to `tango run`. This option allows the user to give the run an arbitrary name.
- Added a convenience property `.workspace` to `Step` class that can be called from a step's `.run()` method to get the current `Workspace` being used.
- Gave `FromParams` objects (which includes all `Registrable` objects) the ability to version themselves.
- Added CLI option to run a single step in a config using `--step-name` or `-s`.
- Added a `MultiCoreExecutor` that executes steps in parallel.
- Added an `ExecutorOutput` dataclass that is returned by `Executor.execute_step_graph()`.
- `StepGraph` now prints itself in a readable way.
- Tango now automatically detects when it's running under a debugger, and disables multicore support accordingly. Many debuggers can't properly follow sub-processes, so this is a convenience for people who love debuggers.
- Added more models to the stuff we can import from the transformers library.
- Added new example for finetuning text-to-text models.

### Changed

- Renamed `click_logger` to `cli_logger`, and we now use [rich](https://github.com/Textualize/rich)'s logging `Handler` as the default handler, which means prettier output, better tracebacks, and you can use rich's markup syntax with the `cli_logger` to easily add style to text.
- Refactored `tango.step_graph.StepGraph` to allow initialization from a `Dict[str, Step]`.
- `Executor.execute_step_graph()` now attempts to execute all steps and summarizes success/failures.
- Upgraded PyTorch version in `tango` Docker image to latest `v1.11.0+cu113`.
- `RunGeneration` now allows model object as input.

### Fixed

- Fixed bug that mistakenly disallowed fully-qualified names containing `"_"` (underscores) in the config.
- Fixed bug where `TorchTrainStep` working directory would be left in an unrecoverable state if training failed after saving the final model weights.
- Fixed bug in `FromParams` where `**kwargs` might be passed down to the constructors of arguments.
- Fixed bug in the way dependencies are tracked between steps.
- Fixed bug that caused `MulticoreExecutor` to hang in case of a failing step that was required recursively (not directly) downstream.
- Fixed bug in the way dependencies are tracked between steps
- Compatibility with PyTorch Lightning 1.6


## [v0.6.0](https://github.com/allenai/tango/releases/tag/v0.6.0) - 2022-02-25

### Added

- New example that finetunes a pre-trained ResNet model on the Cats & Dogs dataset.
- Added a '@requires_gpus' decorator for marking tests as needing GPUs. Tests marked with this will be run in the "GPU Tests" workflow
  on dual k80 GPUs via Beaker.
- Added the "-w/--workspace" option to `tango run` and `tango server` commands. This option takes a path or URL, and instantiates the workspace from the URL using the newly added `Workspace.from_url()` method.
- Added the "workspace" field to `TangoGlobalSettings`.
- Added the "environment" field to `TangoGlobalSettings` for setting environment variables each
  time `tango` is run.
- Added a utility function to get a `StepGraph` directly from a file.
- Added `tango.settings` module and `tango settings` group of commands.
- A format for storing sequences as `SqliteSparseSequence`
- A way to massage kwargs before they determine the unique ID of a `Step`

### Changed

- `local_workspace.ExecutorMetadata` renamed to `StepExecutionMetadata` and now saved as `execution-metadata.json`.
- `tango run` without the option "-w/--workspace" or "-d/--workspace-dir" will now use a `MemoryWorkspace` instead of a `LocalWorkspace` in a temp directory, unless you've specified
  a default workspace in a `TangoGlobalSettings` file.
- Moved `tango.workspace.MemoryWorkspace` and `tango.local_workspace.LocalWorkspace` to `tango.workspaces.*`.
- Moved `tango.step_cache.MemoryStepCache` and `tango.step_cache.LocalStepCache` to `tango.step_caches.*`.
- Deprecated the `-d/--workspace-dir` command-line option. Please use `-w/--workspace` instead.

### Fixed

- Fixed a small bug `LocalWorkspace` would fail to capture the conda environment in our Docker image.
- Fixed activation of `FILE_FRIENDLY_LOGGING` when set from the corresponding environment variable.
- Fixed setting log level via the environment variable `TANGO_LOG_LEVEL`.
- Use relative paths within the `work_dir` for symbolic links to the latest and the best checkpoints in `TorchTrainStep`.
- Fixed some scenarios where Tango can hang after finishing all steps.
- `distributed_port` and `log_every` parameters won't factor into `TorchTrainStep`'s unique ID.
- `MappedSequence` now works with slicing.
- `MappedSequence` now works with Huggingface `Dataset`.
- Uncacheable steps are now visible in Tango UI.
- Fixed bug in `Registrable.list_available()` where an error might be raised if the default implementation hadn't been explicitly imported.
- Fixed issue where having a default argument to the `run()` method wasn't getting applied to the step's unique ID.


## [v0.5.0](https://github.com/allenai/tango/releases/tag/v0.5.0) - 2022-02-09

### Added

- Added `TrainingEngine` abstraction to torch integration.
- Added [FairScale](https://fairscale.readthedocs.io/en/latest/) with a `FairScaleTrainingEngine`
  that leverages FairScale's `FullyShardedDataParallel`. This is meant to be used within the `TorchTrainStep`.
- All PyTorch components (such as learning rate schedulers, optimizers, data collators, etc) from the
  transformers library and now registered under the corresponding class in the torch integration.
  For example, transformers `Adafactor` optimizer is registered as an `Optimizer` under the name
  "transformers::Adafactor". More details can be found in the documentation for the transformers integration.

### Changed

- Various changes to the parameters othe `TorchTrainStep` due to the introduction of the `TrainingEngine` class.
- Params logged as `DEBUG` level instead of `INFO` to reduce noise in logs.
- The waiting message for `FileLock` is now clear about which file it's waiting for.
- Added an easier way to get the default Tango global config
- Most methods to `TorchTrainCallback` also take an `epoch` parameter now.
- `WandbTrainCallback` now logs peak GPU memory occupied by PyTorch tensors per worker. This is useful because W&B's system metrics only display the total GPU memory reserved by PyTorch, which is always higher than the actual amount of GPU memory occupied by tensors. So these new metrics give a more accurate view into how much memory your training job is actually using.
- Plain old Python functions can now be used in `Lazy` objects.
- `LocalWorkspace` now creates a symlink to the outputs of the latest run.
- Tango is now better at guessing when a step has died and should be re-run.
- Tango is now more lenient about registering the same class under the same name twice.
- When you use `dict` instead of `Dict` in your type annotations, you now get a legible error message. Same for `List`, `Tuple`, and `Set`.

### Fixed

- Fixed a bug in `Registrable` and `FromParams` where registered function constructors would not properly construct
  arguments that were classes.
- Fixed a bug in `FromParams` that would cause a crash when an argument to the constructor had the name `params`.
- Made `FromParams` more efficient by only trying to parse the params as a `Step` when it looks like it actually could be a step.
- Fixed bug where `Executor` would crash if `git` command could not be found.
- Fixed bug where validation settings were not interpreted the right way by the torch trainer.
- When you register the same name twice using `Registrable`, you get an error message. That error message now contains the correct class name.


## [v0.4.0](https://github.com/allenai/tango/releases/tag/v0.4.0) - 2022-01-27

### Changed

- Default log level is `WARNING` instead of `ERROR`.
- The web UI now renders the step graph left-to-right.
- The web UI now shows runs by date, with the most recent run at the top.
- The web UI now shows steps in a color-coded way.
- The `tango run` command now prints user-friendly paths if possible.
- The `--include-package` flag now also accepts paths instead of module names.
- `tango.common.sqlite_sparse_sequence.SqliteSparseSequence` now lives at `tango.common.sequences.SqliteSparseSequence`.

### Fixed

- Ensure tqdm log lines always make it into the log file `out.log` even when log level is `WARNING` or `ERROR`.
- Numerous parts of Tango now have documentation when they didn't before.


## [v0.4.0rc5](https://github.com/allenai/tango/releases/tag/v0.4.0rc5) - 2022-01-19

### Added

- Added `TorchEvalStep` to torch integration, registered as "torch::eval".

### Changed

- Renamed `aggregate_val_metric` to `auto_aggregate_val_metric` in `TorchTrainStep`.
- `devices` parameter to `TorchTrainStep` replaced with `device_count: int`.
- Run name printed at the end of a run so it's easier to find.
- Type information added to package data. See [PEP 561](https://www.python.org/dev/peps/pep-0561) for more information.
- A new integration, `transformers`, with two new steps for running seq2seq models.
- Added `logging_tqdm`, if you don't want a progress bar, but you still want to see progress in the logs.
- Added `threaded_generator()`, for wrapping generators so that they run in a separate thread from the generator's consumer.
- Added a new example for evaluating the T0 model on XSum, a summarization task.
- Added `MappedSequence` for functionally wrapping sequences.
- Added `TextFormat`, in case you want to store the output of your steps in raw text instead of JSON.
- Steps can now list arguments in `SKIP_ID_ARGUMENTS` to indicate that the argument should not affect a step's
  unique id. This is useful for arguments that affect the execution of a step, but not the output.
- `Step` now implements `__str__`, so steps look pretty in the debugger.
- Added `DatasetCombineStep`, a step that combines multiple datasets into one.
- Added `common.logging.initialize_worker_logging()` function for configuring logging from worker processes/threads.
- Logs from `tango run ...` will be written to a file called `out.log` in the run directory.

### Fixed

- Fixed torch `StopEarlyCallback` state not being recovered properly on restarts.
- Fixed file friendly logging by removing special styling characters.
- Ensured exceptions captured in logs.
- `LocalWorkspace` now works properly with uncacheable steps.
- When a Tango run got killed hard, with `kill -9`, or because the machine lost power, `LocalWorkspace` would
  sometimes keep a step marked as "running", preventing further executions. This still happens sometimes, but it
  is now much less likely (and Tango gives you instructions for how to fix it).
- To make all this happen, `LocalWorkspace` now saves step info in a Sqlite database. Unfortunately that means that
  the workspace format changes and existing workspace directories won't work properly with it.
- Fixed premature cleanup of temporary directories when using `MemoryWorkspace`


## [v0.4.0rc4](https://github.com/allenai/tango/releases/tag/v0.4.0rc4) - 2021-12-20

### Fixed

- Fixed a bug where `StepInfo` fails to deserialize when `error` is an exception that can't be pickled.


## [v0.4.0rc3](https://github.com/allenai/tango/releases/tag/v0.4.0rc3) - 2021-12-15

### Added

- Added `DatasetsFormat` format and `LoadStreamingDataset` step to `datasets` integration.
- `SqliteDictFormat` for datasets.
- Added `pre_epoch()` and `post_epoch()` callback methods to PyTorch `TrainCallback`.

### Changed

- `LoadDataset` step from `datasets` integration is now cacheable, using the `DatasetsFormat` format by default.
  But this only works with non-streaming datasets. For streaming datasets, you should use the `LoadStreamingDataset` step instead.

### Fixed

- Fixed bug where `KeyboardInterrupt` exceptions were not handled properly by steps and workspaces.
- `WandbTrainCallback` now will use part of the step's unique ID as the name for the W&B run by default, to make
  it easier to indentify which tango step corresponds to each run in W&B.
- `WandbTrainCallback` will save the entire `TrainConfig` object to the W&B config.


## [v0.4.0rc2](https://github.com/allenai/tango/releases/tag/v0.4.0rc2) - 2021-12-13

### Added

- Sample experiment configurations that prove Euler's identity

### Changed

- Loosened `Click` dependency to include v7.0.
- Loosened `datasets` dependency.
- Tightened `petname` dependency to exclude next major release for safety.

### Fixed

- `Workspace`, `MemoryWorkspace`, and `LocalWorkspace` can now be imported directly from the `tango`
  base module.
- Uncacheable leaf steps would never get executed. This is now fixed.
- We were treating failed steps as if they were completed by accident.
- The visualization had a problem with showing steps that never executed because a dependency failed.
- Fixed a bug where `Lazy` inputs to a `Step` would fail to resolve arguments that come from the result
  of another step.
- Fixed a bug in `TorchTrainStep` where some arguments for distributed training (`devices`, `distributed_port`) weren't being set properly.


## [v0.4.0rc1](https://github.com/allenai/tango/releases/tag/v0.4.0rc1) - 2021-11-30

### Added

- Introduced the concept of the `Workspace`, with `LocalWorkspace` and `MemoryWorkspace` as initial implementations.
- Added a stub of a webserver that will be able to visualize runs as they happen.
- Added separate classes for `LightningTrainingTypePlugin`, `LightningPrecisionPlugin`, `LightningClusterEnvironmentPlugin`, `LightningCheckpointPlugin` for compatibility with `pytorch-lightning>=1.5.0`.
- Added a visualization of workspaces that can show step graphs while they're executing.

### Removed

- Removed old `LightningPlugin` class
- Removed requirement of the `overrides` package

### Changed

- Made it possible to construct a step graph out of `Step` objects, instead of constructing it out of `StepStub` objects.
- Removed dataset fingerprinting code, since we can now use `Step` to make sure things are cached.
- Made steps deterministic by default.
- Brought back `MemoryStepCache`, so we can run steps without configuring anything.
- W&B `torch::TrainCallback` logs with `step=step+1` now so that training curves in the W&B dashboard
  match up with checkpoints saved locally and are easier to read (e.g. step 10000 instead of 9999).
- `filelock >= 3.4` required, parameter `poll_intervall`  to `tango.common.file_lock.FileLock.acquire` renamed
  to `poll_interval`.

### Fixed

- Fixed bug in `FromParams` where a parameter to a `FromParams` class may not be instantiated correctly
  if it's a class with a generic type parameter.

## [v0.3.6](https://github.com/allenai/tango/releases/tag/v0.3.6) - 2021-11-12

### Added

- Added a `.log_batch()` method on `torch::TrainCallback` which is given the average loss across
  distributed workers, but only called every `log_every` steps.

### Removed

- Removed `.pre_log_batch()` method on `torch::TrainCallback`.

### Fixed

- Fixed typo in parameter name `remove_stale_checkpoints` in `TorchTrainStep` (previously was `remove_state_checkpoints`).
- Fixed bug in `FromParams` that would cause failures when `from __future__ import annotations`
  was used with Python older than 3.10. See [PEP 563](https://www.python.org/dev/peps/pep-0563/)
  for details.

## [v0.3.5](https://github.com/allenai/tango/releases/tag/v0.3.5) - 2021-11-05

### Fixed

- Fixed a bug in `FromParams` where the "type" parameter was ignored in some cases
  where the `Registrable` base class did not directly inherit from `Registrable`.

## [v0.3.4](https://github.com/allenai/tango/releases/tag/v0.3.4) - 2021-11-04

### Added

- Added `StopEarlyCallback`, a `torch::TrainCallback` for early stopping.
- Added parameter `remove_stale_checkpoints` to `TorchTrainStep`.

### Changed

- Minor changes to `torch::TrainCallback` interface.
- Weights & Biases `torch::TrainCallback` now logs best validation metric score.

## [v0.3.3](https://github.com/allenai/tango/releases/tag/v0.3.3) - 2021-11-04

### Added

- Added support for PEP 604 in `FromParams`, i.e. writing union types as "X | Y" instead of "Union[X, Y]".
- [internals] Added a spot for miscellaneous end-to-end integration tests (not to be confused with "tests of integrations") in `tests/end_to_end/`.
- [internals] Core tests now run on all officially supported Python versions.

### Fixed

- Fixed a bug in `FromParams` where non-`FromParams` class parameters were not instantiated
  properly (or at all).
- Fixed a bug in `FromParams` where kwargs were not passed on from a wrapper class to the wrapped class.
- Fixed small bug where some errors from git would be printed when executor metadata is created
  outside of a git repository.

## [v0.3.2](https://github.com/allenai/tango/releases/tag/v0.3.2) - 2021-11-01

### Fixed

- Fixed a bug with `FromParams` that caused `.from_params()` to fail when the params contained
  an object that was already instantiated.
- tango command no longer installs a SIGTERM handler, which fixes some bugs with integrations that use multiprocessing.

## [v0.3.1](https://github.com/allenai/tango/releases/tag/v0.3.1) - 2021-10-29

### Changed
- Updated the `LightningTrainStep` to optionally take in a `LightningDataModule` as input.

## [v0.3.0](https://github.com/allenai/tango/releases/tag/v0.3.0) - 2021-10-28

### Added

- Added `IterableDatasetDict`, a version of `DatasetDict` for streaming-like datasets.
- Added a [PyTorch Lightning](https://www.pytorchlightning.ai) integration with `LightningTrainStep`.

### Fixed

- Fixed bug with `FromParams` and `Lazy` where extra arguments would sometimes be passed down through
  to a `Lazy` class when they shouldn't.

## [v0.2.4](https://github.com/allenai/tango/releases/tag/v0.2.4) - 2021-10-22

### Added

- Added support for [torch 1.10.0](https://github.com/pytorch/pytorch/releases).

### Changed

- `--file-friendly-logging` flag is now an option to the main `tango` command, so needs
  to be passed before `run`, e.g. `tango --file-friendly-logging run ...`.

### Fixed

- Fixed bug with `Step.from_params`.
- Ensure logging is initialized is spawn processes during distributed training with `TorchTrainStep`.

## [v0.2.3](https://github.com/allenai/tango/releases/tag/v0.2.3) - 2021-10-21

### Added

- Added support for global settings file, `tango.yml`.
- Added 'include_package' (array of string) param to config spec.
- Added a custom error `StopEarly` that a `TrainCallback` can raise within the `TorchTrainStep`
  to stop training early without crashing.
- Added step config, tango command, and tango version to executor metadata.
- Executor now also saves pip dependencies and conda environment files to the run directory
  for each step.

### Fixed

- Ensured `**kwargs` arguments are logged in `FromParams`.

## [v0.2.2](https://github.com/allenai/tango/releases/tag/v0.2.2) - 2021-10-19

### Added

- Added new steps to `datasets` integration: `ConcatenateDatasets` ("datasets::concatenate") and `InterleaveDatasets` (datasets::interleave).
- Added `__contains__` and `__iter__` methods on `DatasetDict` so that it is now a `Mapping` class.
- Added `tango info` command that - among other things - displays which integrations are installed.

## [v0.2.1](https://github.com/allenai/tango/releases/tag/v0.2.1) - 2021-10-18

### Added

- Added `convert_to_tango_dataset_dict()` function in the `datasets` integration.
  It's important for step caching purposes to use this to convert a HF `DatasetDict`
  to a native Tango `DatasetDict` when that `DatasetDict` is part of the input to another
  step. Otherwise the HF `DatasetDict` will have to be pickled to determine its hash.

### Changed

- `Format.checksum()` is now an abstract method. Subclasses should only compute checksum
  on the serialized artifact and nothing else in the directory.
- [internals] Changed the relationship between `Executor`, `StepCache`, and `Step.`
  `Executor` now owns the `StepCache`, and `Step` never interacts with `StepCache` directly.

## [v0.2.0](https://github.com/allenai/tango/releases/tag/v0.2.0) - 2021-10-15

### Added

- Added a [Weights & Biases](https://wandb.ai) integration with a training callback ("wandb::log")
  for `TorchTrainStep` ("torch::train") that logs training and validation metrics to W&B.

### Fixed

- Fixed `Format.checksum()` when there is a symlink to a directory in the cache folder.

## [v0.1.3](https://github.com/allenai/tango/releases/tag/v0.1.3) - 2021-10-15

### Added

- Added the ability to track a metric other than "loss" for validation in `TorchTrainStep` ("torch::train").

### Fixed

- Final model returned from `TorchTrainStep` ("torch::train") will have best weights loaded.
- Checkpoints are saved from `TorchTrainStep` ("torch::train") even when there is no validation loop.
- Fixed `TorchTrainStep` ("torch::train") when `validation_split` is `None`.
- Fixed distributed training with `TorchTrainStep` ("torch::train") on GPU devices.

## [v0.1.2](https://github.com/allenai/tango/releases/tag/v0.1.2) - 2021-10-13

### Added

- Added support for YAML configuration files.

## [v0.1.1](https://github.com/allenai/tango/releases/tag/v0.1.1) - 2021-10-12

### Added

- `TorchTrainStep` now displays a progress bar while saving a checkpoint to file.
- The default executor now saves a "executor-metadata.json" file to the directory for each step.

### Changed

- Renamed `DirectoryStepCache` to `LocalStepCache` (registered as "local").
- `LocalStepCache` saves metadata to `cache-metadata.json` instead of `metadata.json`.

### Fixed

- Fixed bug with `TorchTrainStep` during distributed training.
- `FromParams` will automatically convert strings into `Path` types now when the annotation
  is `Path`.

## [v0.1.0](https://github.com/allenai/tango/releases/tag/v0.1.0) - 2021-10-11

### Added

- Added `StepGraph` and `Executor` abstractions.
- Added a basic PyTorch training step registered as `"torch::train"`, along with other registrable
  components, such as `Model`, `DataLoader`, `Sampler`, `DataCollator`, `Optimizer`, and `LRScheduler`.
- Added `DatasetRemixStep` in `tango.steps`.
- Added module `tango.common.sequences`.
- Added `DatasetDict` class in `tango.common.dataset_dict`.
- Added [🤗 Datasets](https://github.com/huggingface/datasets) integration.
- Added command-line options to set log level or disable logging completely.

### Changed

- `Step.work_dir`, `Step.unique_id`, `Step.dependencies`, and `Step.recursive_dependencies`
  are now a properties instead of methods.
- `tango run` command will acquire a lock on the directory to avoid race conditions.
- Integrations can now be installed with `pip install tango[INTEGRATION_NAME]`. For example,
  `pip install tango[torch]`.
- Added method `Registrable.search_modules()` for automatically finding and importing the modules
  where a given ``name`` might be registered.
- `FromParams.from_params()` and `Registrable.resolve_class_name` will now call `Registrable.search_modules()` to automatically import modules where the type might be defined.
  Thus for classes that are defined and registered within any `tango.*` submodules it is not necessary to explicitly import them.

### Fixed

- `Step` implementations can now take arbitrary `**kwargs` in their `run()` methods.

## [v0.0.3](https://github.com/allenai/tango/releases/tag/v0.0.3) - 2021-09-27

### Added

- Added `tango` command.

## [v0.0.2](https://github.com/allenai/tango/releases/tag/v0.0.2) - 2021-09-27

### Added

- Ported over core tango components from AllenNLP.

## [v0.0.1](https://github.com/allenai/tango/releases/tag/v0.0.1) - 2021-09-22

### Added

- Added initial project boilerplate.<|MERGE_RESOLUTION|>--- conflicted
+++ resolved
@@ -10,6 +10,9 @@
 ### Fixed
 
 - Fixed a bug that did not allow a wandb artifact's type to be set from a step's metadata dictionary. 
+- Fixed a bug with how the Beaker executor streams log lines from Beaker which sometimes resulted in messages missing some starting characters, and tqdm lines being duplicated.
+- Fixed a bug in the Beaker workspace where the lock dataset wouldn't be removed if the step
+  was found to be in an invalid state.
 
 ### Added
 
@@ -27,15 +30,6 @@
 - The minimum supported Python version is now 3.8.
 - Added support for PyTorch Lightning 1.7.x
 - Only the Beaker executor requires a clean working directory
-<<<<<<< HEAD
-=======
-
-### Fixed
-
-- Fixed a bug with how the Beaker executor streams log lines from Beaker which sometimes resulted in messages missing some starting characters, and tqdm lines being duplicated.
-- Fixed a bug in the Beaker workspace where the lock dataset wouldn't be removed if the step
-  was found to be in an invalid state.
->>>>>>> fd9d3cc2
 
 
 ## [v0.12.0](https://github.com/allenai/tango/releases/tag/v0.12.0) - 2022-08-23
