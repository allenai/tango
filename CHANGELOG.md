--- conflicted
+++ resolved
@@ -7,15 +7,19 @@
 
 ## Unreleased
 
-<<<<<<< HEAD
 ### Added
 
 - Added `TrainingEngine` abstraction to torch integration.
 - Added [FairScale](https://fairscale.readthedocs.io/en/latest/) with a `FairScaleTrainingEngine`
   that leverages FairScale's `FullyShardedDataParallel`. This is meant to be used within the `TorchTrainStep`.
-=======
+
+### Fixed
+
+- Fixed a bug in `Registrable` and `FromParams` where registered function constructors would not properly construct
+  arguments that were classes.
+- Fixed a bug in `FromParams` when an argument to the constructor had the name `params`.
+
 ## [v0.4.0](https://github.com/allenai/tango/releases/tag/v0.4.0) - 2022-01-27
->>>>>>> 3afa9def
 
 ### Changed
 
@@ -27,9 +31,6 @@
 
 ### Fixed
 
-- Fixed a bug in `Registrable` and `FromParams` where registered function constructors would not properly construct
-  arguments that were classes.
-- Fixed a bug in `FromParams` when an argument to the constructor had the name `params`.
 - Ensure tqdm log lines always make it into the log file `out.log` even when log level is `WARNING` or `ERROR`.
 
 ## [v0.4.0rc5](https://github.com/allenai/tango/releases/tag/v0.4.0rc5) - 2022-01-19
