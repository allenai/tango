# Changelog

All notable changes to this project will be documented in this file.

The format is based on [Keep a Changelog](https://keepachangelog.com/en/1.0.0/),
and this project adheres to [Semantic Versioning](https://semver.org/spec/v2.0.0.html).

## Unreleased

<<<<<<< HEAD
### Added

- **Step resources:**
  - Added a `step_resources` parameter to the `Step` class which should be used to describe the computational resources required to run a step.
    `Executor` implementations can use this information. For example, if your step needs 2 GPUs, you should set
    `step_resources=StepResources(gpu_count=2)` (`"step_resources": {"gpu_count": 2}` in the configuration language).
  - Added a `Step.resources()` property method. By default this returns the value specified by the `step_resources` parameter.
    If your step implementation always requires the same resources, you can just override this method so you don't have to provide
    the `step_resources` parameter.
- **Step execution:**
  - Added an `executor` field to the `tango.yml` settings. You can use this to define the executor you want to use by default.
  - Added a Beaker `Executor` to the Beaker integration, registered as an `Executor` with the name "beaker".
    To use this executor, add these lines to your `tango.yml` file:
    ```yaml
    executor:
      type: beaker
      beaker_workspace: ai2/my-workspace
      clusters:
        - ai2/general-cirrascale
    ```
    See the docs for the `BeakerExecutor` for more information on the input parameters.

### Changed

- **CLI:**
  - The `tango run` command will throw an error if you have uncommitted changes in your repository, unless
    you use the `--allow-dirty` flag.
  - The `tango run` command will use the lightweight base executor (single process) by default.
    To use the multi-process executor, set `-j/--parallelism` to 1 or higher or -1 to use all available CPU cores.
=======
### Fixed

- Restored capability to run tests out-of-tree.
>>>>>>> 57096b26

## [v0.10.0](https://github.com/allenai/tango/releases/tag/v0.10.0) - 2022-07-07

### Changed

- Renamed `workspace` parameter of `BeakerWorkspace` class to `beaker_workspace`.
- `Executor` class is now a `Registrable` base class. `MulticoreExecutor` is registered as "multicore".

### Removed

- Removed `StepExecutionMetadata`. Its fields have been absorbed into `StepInfo`.

### Fixed

- Improved `Step.ensure_result()` such that the step's result doesn't have to be read from the cache.
- Fixed an issue with the output from `MulticoreExecutor` such that it's now consistent with the default `Executor` for steps that were found in the cache.
- One of our error messages referred to a configuration file that no longer exists.
- Improved performance of `BeakerWorkspace`.

### Added

- Added the ability to train straight `Model` instead of just `Lazy[Model]`


## [v0.9.1](https://github.com/allenai/tango/releases/tag/v0.9.1) - 2022-06-24

### Fixed

- Fixed non-deterministic behavior in `TorchTrainStep`.
- Fixed bug in `BeakerWorkspace` where `.step_info(step)` would raise a `KeyError` if the step hasn't been registered as part of a run yet.
- Fixed a bug in `BeakerWorkspace` where it would send too many requests to the beaker service.
- Fixed a bug where `WandbWorkspace.step_finished()` or `.step_failed()` would crash if called
  from a different process than `.step_starting()`.
- Fixed a bug in `WandbWorkspace.step_finished()` which led to a `RuntimeError` sometimes while
  caching the result of a step.


## [v0.9.0](https://github.com/allenai/tango/releases/tag/v0.9.0) - 2022-06-01

### Added

- Added a [Beaker](https://beaker.org) integration that comes with `BeakerWorkspace`, a remote `Workspace` implementation that uses Beaker Datasets under the hood.
- Added a `datasets::dataset_remix` step that provides the split remixing functionality of `tango.steps.datasest_remix.DatasetRemixStep` now for Huggingface `DatasetDict`.
- Added a config and code example of Registrable to the First Step docs with edits for clarity.

### Changed

- If you try to import something from a tango integration that is not fully installed due to missing dependencies, an `IntegrationMissingError` will be raised
instead of `ModuleNotFound`.
- You can now set `-j 0` in `tango run` to disable multicore execution altogether.

### Fixed

- Improved how steps and workspaces handle race conditions when different processes are competing to execute the same step. This would result in a `RuntimeError` before with most workspaces, but now it's handled gracefully.
- Fixed bug which caused GradScaler state to not be saved and loaded with checkpoints. 

## [v0.8.0](https://github.com/allenai/tango/releases/tag/v0.8.0) - 2022-05-19

### Added

- Added a Weights & Baises remote `Workspace` implementation: `WandbWorkspace`, registered as "wandb".
  This can be instantiated from a workspace URL in the form "wandb://entity/project".
- Added a method `Workspace.step_result_for_run` which gives the result of a step given the run name and step name within that run.
- Added property `Workspace.url`, which returns a URL for the workspace that can be used to instantiate the exact same workspace using `Workspace.from_url()`. Subclasses must implement this.

### Changed

- `StepInfo` start and end times will be always be in UTC now.
- `WandbTrainCallback` now logs system metrics from each worker process in distributed training.
- `StepCache.__contains__()` and `StepCache.__getitem__()` now take accept either a `Step` or `StepInfo` as an argument (`Union[Step, StepInfo]`).
- Refactored `tango.step_graph.StepGraph` to allow initialization from a `Dict[str, Step]`.
- `Executor.execute_step_graph()` now attempts to execute all steps and summarizes success/failures.

### Fixed

- Fixed bug with `LocalWorkspace.from_parsed_url()` ([#278](https://github.com/allenai/tango/issues/278)).
- Deprecation warnings will now be logged from `tango` CLI.
- Fixed the text format in the case of serializing an iterator of string.
- Added missing default value of `None` to `TangoGlobalSettings.find_or_default()`.
- Mypy has become incompatible with transformers and datasets, so we have to disable the checks in some places.
- The `VERSION` member of step arguments that were wrapped in `Lazy` were not respected. Now they are.


## [v0.7.0](https://github.com/allenai/tango/releases/tag/v0.7.0) - 2022-04-19

### Added

- Added the "-n/--name" option to `tango run`. This option allows the user to give the run an arbitrary name.
- Added a convenience property `.workspace` to `Step` class that can be called from a step's `.run()` method to get the current `Workspace` being used.
- Gave `FromParams` objects (which includes all `Registrable` objects) the ability to version themselves.
- Added CLI option to run a single step in a config using `--step-name` or `-s`.
- Added a `MultiCoreExecutor` that executes steps in parallel.
- Added an `ExecutorOutput` dataclass that is returned by `Executor.execute_step_graph()`.
- `StepGraph` now prints itself in a readable way.
- Tango now automatically detects when it's running under a debugger, and disables multicore support accordingly. Many debuggers can't properly follow sub-processes, so this is a convenience for people who love debuggers.
- Added more models to the stuff we can import from the transformers library.
- Added new example for finetuning text-to-text models.

### Changed

- Renamed `click_logger` to `cli_logger`, and we now use [rich](https://github.com/Textualize/rich)'s logging `Handler` as the default handler, which means prettier output, better tracebacks, and you can use rich's markup syntax with the `cli_logger` to easily add style to text.
- Refactored `tango.step_graph.StepGraph` to allow initialization from a `Dict[str, Step]`.
- `Executor.execute_step_graph()` now attempts to execute all steps and summarizes success/failures.
- Upgraded PyTorch version in `tango` Docker image to latest `v1.11.0+cu113`.
- `RunGeneration` now allows model object as input.

### Fixed

- Fixed bug that mistakenly disallowed fully-qualified names containing `"_"` (underscores) in the config.
- Fixed bug where `TorchTrainStep` working directory would be left in an unrecoverable state if training failed after saving the final model weights.
- Fixed bug in `FromParams` where `**kwargs` might be passed down to the constructors of arguments.
- Fixed bug in the way dependencies are tracked between steps.
- Fixed bug that caused `MulticoreExecutor` to hang in case of a failing step that was required recursively (not directly) downstream.
- Fixed bug in the way dependencies are tracked between steps
- Compatibility with PyTorch Lightning 1.6


## [v0.6.0](https://github.com/allenai/tango/releases/tag/v0.6.0) - 2022-02-25

### Added

- New example that finetunes a pre-trained ResNet model on the Cats & Dogs dataset.
- Added a '@requires_gpus' decorator for marking tests as needing GPUs. Tests marked with this will be run in the "GPU Tests" workflow
  on dual k80 GPUs via Beaker.
- Added the "-w/--workspace" option to `tango run` and `tango server` commands. This option takes a path or URL, and instantiates the workspace from the URL using the newly added `Workspace.from_url()` method.
- Added the "workspace" field to `TangoGlobalSettings`.
- Added the "environment" field to `TangoGlobalSettings` for setting environment variables each
  time `tango` is run.
- Added a utility function to get a `StepGraph` directly from a file.
- Added `tango.settings` module and `tango settings` group of commands.
- A format for storing sequences as `SqliteSparseSequence`
- A way to massage kwargs before they determine the unique ID of a `Step`

### Changed

- `local_workspace.ExecutorMetadata` renamed to `StepExecutionMetadata` and now saved as `execution-metadata.json`.
- `tango run` without the option "-w/--workspace" or "-d/--workspace-dir" will now use a `MemoryWorkspace` instead of a `LocalWorkspace` in a temp directory, unless you've specified
  a default workspace in a `TangoGlobalSettings` file.
- Moved `tango.workspace.MemoryWorkspace` and `tango.local_workspace.LocalWorkspace` to `tango.workspaces.*`.
- Moved `tango.step_cache.MemoryStepCache` and `tango.step_cache.LocalStepCache` to `tango.step_caches.*`.
- Deprecated the `-d/--workspace-dir` command-line option. Please use `-w/--workspace` instead.

### Fixed

- Fixed a small bug `LocalWorkspace` would fail to capture the conda environment in our Docker image.
- Fixed activation of `FILE_FRIENDLY_LOGGING` when set from the corresponding environment variable.
- Fixed setting log level via the environment variable `TANGO_LOG_LEVEL`.
- Use relative paths within the `work_dir` for symbolic links to the latest and the best checkpoints in `TorchTrainStep`.
- Fixed some scenarios where Tango can hang after finishing all steps.
- `distributed_port` and `log_every` parameters won't factor into `TorchTrainStep`'s unique ID.
- `MappedSequence` now works with slicing.
- `MappedSequence` now works with Huggingface `Dataset`.
- Uncacheable steps are now visible in Tango UI.
- Fixed bug in `Registrable.list_available()` where an error might be raised if the default implementation hadn't been explicitly imported.
- Fixed issue where having a default argument to the `run()` method wasn't getting applied to the step's unique ID.


## [v0.5.0](https://github.com/allenai/tango/releases/tag/v0.5.0) - 2022-02-09

### Added

- Added `TrainingEngine` abstraction to torch integration.
- Added [FairScale](https://fairscale.readthedocs.io/en/latest/) with a `FairScaleTrainingEngine`
  that leverages FairScale's `FullyShardedDataParallel`. This is meant to be used within the `TorchTrainStep`.
- All PyTorch components (such as learning rate schedulers, optimizers, data collators, etc) from the
  transformers library and now registered under the corresponding class in the torch integration.
  For example, transformers `Adafactor` optimizer is registered as an `Optimizer` under the name
  "transformers::Adafactor". More details can be found in the documentation for the transformers integration.

### Changed

- Various changes to the parameters othe `TorchTrainStep` due to the introduction of the `TrainingEngine` class.
- Params logged as `DEBUG` level instead of `INFO` to reduce noise in logs.
- The waiting message for `FileLock` is now clear about which file it's waiting for.
- Added an easier way to get the default Tango global config
- Most methods to `TorchTrainCallback` also take an `epoch` parameter now.
- `WandbTrainCallback` now logs peak GPU memory occupied by PyTorch tensors per worker. This is useful because W&B's system metrics only display the total GPU memory reserved by PyTorch, which is always higher than the actual amount of GPU memory occupied by tensors. So these new metrics give a more accurate view into how much memory your training job is actually using.
- Plain old Python functions can now be used in `Lazy` objects.
- `LocalWorkspace` now creates a symlink to the outputs of the latest run.
- Tango is now better at guessing when a step has died and should be re-run.
- Tango is now more lenient about registering the same class under the same name twice.
- When you use `dict` instead of `Dict` in your type annotations, you now get a legible error message. Same for `List`, `Tuple`, and `Set`.

### Fixed

- Fixed a bug in `Registrable` and `FromParams` where registered function constructors would not properly construct
  arguments that were classes.
- Fixed a bug in `FromParams` that would cause a crash when an argument to the constructor had the name `params`.
- Made `FromParams` more efficient by only trying to parse the params as a `Step` when it looks like it actually could be a step.
- Fixed bug where `Executor` would crash if `git` command could not be found.
- Fixed bug where validation settings were not interpreted the right way by the torch trainer.
- When you register the same name twice using `Registrable`, you get an error message. That error message now contains the correct class name.


## [v0.4.0](https://github.com/allenai/tango/releases/tag/v0.4.0) - 2022-01-27

### Changed

- Default log level is `WARNING` instead of `ERROR`.
- The web UI now renders the step graph left-to-right.
- The web UI now shows runs by date, with the most recent run at the top.
- The web UI now shows steps in a color-coded way.
- The `tango run` command now prints user-friendly paths if possible.
- The `--include-package` flag now also accepts paths instead of module names.
- `tango.common.sqlite_sparse_sequence.SqliteSparseSequence` now lives at `tango.common.sequences.SqliteSparseSequence`.

### Fixed

- Ensure tqdm log lines always make it into the log file `out.log` even when log level is `WARNING` or `ERROR`.
- Numerous parts of Tango now have documentation when they didn't before.


## [v0.4.0rc5](https://github.com/allenai/tango/releases/tag/v0.4.0rc5) - 2022-01-19

### Added

- Added `TorchEvalStep` to torch integration, registered as "torch::eval".

### Changed

- Renamed `aggregate_val_metric` to `auto_aggregate_val_metric` in `TorchTrainStep`.
- `devices` parameter to `TorchTrainStep` replaced with `device_count: int`.
- Run name printed at the end of a run so it's easier to find.
- Type information added to package data. See [PEP 561](https://www.python.org/dev/peps/pep-0561) for more information.
- A new integration, `transformers`, with two new steps for running seq2seq models.
- Added `logging_tqdm`, if you don't want a progress bar, but you still want to see progress in the logs.
- Added `threaded_generator()`, for wrapping generators so that they run in a separate thread from the generator's consumer.
- Added a new example for evaluating the T0 model on XSum, a summarization task.
- Added `MappedSequence` for functionally wrapping sequences.
- Added `TextFormat`, in case you want to store the output of your steps in raw text instead of JSON.
- Steps can now list arguments in `SKIP_ID_ARGUMENTS` to indicate that the argument should not affect a step's
  unique id. This is useful for arguments that affect the execution of a step, but not the output.
- `Step` now implements `__str__`, so steps look pretty in the debugger.
- Added `DatasetCombineStep`, a step that combines multiple datasets into one.
- Added `common.logging.initialize_worker_logging()` function for configuring logging from worker processes/threads.
- Logs from `tango run ...` will be written to a file called `out.log` in the run directory.

### Fixed

- Fixed torch `StopEarlyCallback` state not being recovered properly on restarts.
- Fixed file friendly logging by removing special styling characters.
- Ensured exceptions captured in logs.
- `LocalWorkspace` now works properly with uncacheable steps.
- When a Tango run got killed hard, with `kill -9`, or because the machine lost power, `LocalWorkspace` would
  sometimes keep a step marked as "running", preventing further executions. This still happens sometimes, but it
  is now much less likely (and Tango gives you instructions for how to fix it).
- To make all this happen, `LocalWorkspace` now saves step info in a Sqlite database. Unfortunately that means that
  the workspace format changes and existing workspace directories won't work properly with it.
- Fixed premature cleanup of temporary directories when using `MemoryWorkspace`


## [v0.4.0rc4](https://github.com/allenai/tango/releases/tag/v0.4.0rc4) - 2021-12-20

### Fixed

- Fixed a bug where `StepInfo` fails to deserialize when `error` is an exception that can't be pickled.


## [v0.4.0rc3](https://github.com/allenai/tango/releases/tag/v0.4.0rc3) - 2021-12-15

### Added

- Added `DatasetsFormat` format and `LoadStreamingDataset` step to `datasets` integration.
- `SqliteDictFormat` for datasets.
- Added `pre_epoch()` and `post_epoch()` callback methods to PyTorch `TrainCallback`.

### Changed

- `LoadDataset` step from `datasets` integration is now cacheable, using the `DatasetsFormat` format by default.
  But this only works with non-streaming datasets. For streaming datasets, you should use the `LoadStreamingDataset` step instead.

### Fixed

- Fixed bug where `KeyboardInterrupt` exceptions were not handled properly by steps and workspaces.
- `WandbTrainCallback` now will use part of the step's unique ID as the name for the W&B run by default, to make
  it easier to indentify which tango step corresponds to each run in W&B.
- `WandbTrainCallback` will save the entire `TrainConfig` object to the W&B config.


## [v0.4.0rc2](https://github.com/allenai/tango/releases/tag/v0.4.0rc2) - 2021-12-13

### Added

- Sample experiment configurations that prove Euler's identity

### Changed

- Loosened `Click` dependency to include v7.0.
- Loosened `datasets` dependency.
- Tightened `petname` dependency to exclude next major release for safety.

### Fixed

- `Workspace`, `MemoryWorkspace`, and `LocalWorkspace` can now be imported directly from the `tango`
  base module.
- Uncacheable leaf steps would never get executed. This is now fixed.
- We were treating failed steps as if they were completed by accident.
- The visualization had a problem with showing steps that never executed because a dependency failed.
- Fixed a bug where `Lazy` inputs to a `Step` would fail to resolve arguments that come from the result
  of another step.
- Fixed a bug in `TorchTrainStep` where some arguments for distributed training (`devices`, `distributed_port`) weren't being set properly.


## [v0.4.0rc1](https://github.com/allenai/tango/releases/tag/v0.4.0rc1) - 2021-11-30

### Added

- Introduced the concept of the `Workspace`, with `LocalWorkspace` and `MemoryWorkspace` as initial implementations.
- Added a stub of a webserver that will be able to visualize runs as they happen.
- Added separate classes for `LightningTrainingTypePlugin`, `LightningPrecisionPlugin`, `LightningClusterEnvironmentPlugin`, `LightningCheckpointPlugin` for compatibility with `pytorch-lightning>=1.5.0`.
- Added a visualization of workspaces that can show step graphs while they're executing.

### Removed

- Removed old `LightningPlugin` class
- Removed requirement of the `overrides` package

### Changed

- Made it possible to construct a step graph out of `Step` objects, instead of constructing it out of `StepStub` objects.
- Removed dataset fingerprinting code, since we can now use `Step` to make sure things are cached.
- Made steps deterministic by default.
- Brought back `MemoryStepCache`, so we can run steps without configuring anything.
- W&B `torch::TrainCallback` logs with `step=step+1` now so that training curves in the W&B dashboard
  match up with checkpoints saved locally and are easier to read (e.g. step 10000 instead of 9999).
- `filelock >= 3.4` required, parameter `poll_intervall`  to `tango.common.file_lock.FileLock.acquire` renamed
  to `poll_interval`.

### Fixed

- Fixed bug in `FromParams` where a parameter to a `FromParams` class may not be instantiated correctly
  if it's a class with a generic type parameter.

## [v0.3.6](https://github.com/allenai/tango/releases/tag/v0.3.6) - 2021-11-12

### Added

- Added a `.log_batch()` method on `torch::TrainCallback` which is given the average loss across
  distributed workers, but only called every `log_every` steps.

### Removed

- Removed `.pre_log_batch()` method on `torch::TrainCallback`.

### Fixed

- Fixed typo in parameter name `remove_stale_checkpoints` in `TorchTrainStep` (previously was `remove_state_checkpoints`).
- Fixed bug in `FromParams` that would cause failures when `from __future__ import annotations`
  was used with Python older than 3.10. See [PEP 563](https://www.python.org/dev/peps/pep-0563/)
  for details.

## [v0.3.5](https://github.com/allenai/tango/releases/tag/v0.3.5) - 2021-11-05

### Fixed

- Fixed a bug in `FromParams` where the "type" parameter was ignored in some cases
  where the `Registrable` base class did not directly inherit from `Registrable`.

## [v0.3.4](https://github.com/allenai/tango/releases/tag/v0.3.4) - 2021-11-04

### Added

- Added `StopEarlyCallback`, a `torch::TrainCallback` for early stopping.
- Added parameter `remove_stale_checkpoints` to `TorchTrainStep`.

### Changed

- Minor changes to `torch::TrainCallback` interface.
- Weights & Biases `torch::TrainCallback` now logs best validation metric score.

## [v0.3.3](https://github.com/allenai/tango/releases/tag/v0.3.3) - 2021-11-04

### Added

- Added support for PEP 604 in `FromParams`, i.e. writing union types as "X | Y" instead of "Union[X, Y]".
- [internals] Added a spot for miscellaneous end-to-end integration tests (not to be confused with "tests of integrations") in `tests/end_to_end/`.
- [internals] Core tests now run on all officially supported Python versions.

### Fixed

- Fixed a bug in `FromParams` where non-`FromParams` class parameters were not instantiated
  properly (or at all).
- Fixed a bug in `FromParams` where kwargs were not passed on from a wrapper class to the wrapped class.
- Fixed small bug where some errors from git would be printed when executor metadata is created
  outside of a git repository.

## [v0.3.2](https://github.com/allenai/tango/releases/tag/v0.3.2) - 2021-11-01

### Fixed

- Fixed a bug with `FromParams` that caused `.from_params()` to fail when the params contained
  an object that was already instantiated.
- tango command no longer installs a SIGTERM handler, which fixes some bugs with integrations that use multiprocessing.

## [v0.3.1](https://github.com/allenai/tango/releases/tag/v0.3.1) - 2021-10-29

### Changed
- Updated the `LightningTrainStep` to optionally take in a `LightningDataModule` as input.

## [v0.3.0](https://github.com/allenai/tango/releases/tag/v0.3.0) - 2021-10-28

### Added

- Added `IterableDatasetDict`, a version of `DatasetDict` for streaming-like datasets.
- Added a [PyTorch Lightning](https://www.pytorchlightning.ai) integration with `LightningTrainStep`.

### Fixed

- Fixed bug with `FromParams` and `Lazy` where extra arguments would sometimes be passed down through
  to a `Lazy` class when they shouldn't.

## [v0.2.4](https://github.com/allenai/tango/releases/tag/v0.2.4) - 2021-10-22

### Added

- Added support for [torch 1.10.0](https://github.com/pytorch/pytorch/releases).

### Changed

- `--file-friendly-logging` flag is now an option to the main `tango` command, so needs
  to be passed before `run`, e.g. `tango --file-friendly-logging run ...`.

### Fixed

- Fixed bug with `Step.from_params`.
- Ensure logging is initialized is spawn processes during distributed training with `TorchTrainStep`.

## [v0.2.3](https://github.com/allenai/tango/releases/tag/v0.2.3) - 2021-10-21

### Added

- Added support for global settings file, `tango.yml`.
- Added 'include_package' (array of string) param to config spec.
- Added a custom error `StopEarly` that a `TrainCallback` can raise within the `TorchTrainStep`
  to stop training early without crashing.
- Added step config, tango command, and tango version to executor metadata.
- Executor now also saves pip dependencies and conda environment files to the run directory
  for each step.

### Fixed

- Ensured `**kwargs` arguments are logged in `FromParams`.

## [v0.2.2](https://github.com/allenai/tango/releases/tag/v0.2.2) - 2021-10-19

### Added

- Added new steps to `datasets` integration: `ConcatenateDatasets` ("datasets::concatenate") and `InterleaveDatasets` (datasets::interleave).
- Added `__contains__` and `__iter__` methods on `DatasetDict` so that it is now a `Mapping` class.
- Added `tango info` command that - among other things - displays which integrations are installed.

## [v0.2.1](https://github.com/allenai/tango/releases/tag/v0.2.1) - 2021-10-18

### Added

- Added `convert_to_tango_dataset_dict()` function in the `datasets` integration.
  It's important for step caching purposes to use this to convert a HF `DatasetDict`
  to a native Tango `DatasetDict` when that `DatasetDict` is part of the input to another
  step. Otherwise the HF `DatasetDict` will have to be pickled to determine its hash.

### Changed

- `Format.checksum()` is now an abstract method. Subclasses should only compute checksum
  on the serialized artifact and nothing else in the directory.
- [internals] Changed the relationship between `Executor`, `StepCache`, and `Step.`
  `Executor` now owns the `StepCache`, and `Step` never interacts with `StepCache` directly.

## [v0.2.0](https://github.com/allenai/tango/releases/tag/v0.2.0) - 2021-10-15

### Added

- Added a [Weights & Biases](https://wandb.ai) integration with a training callback ("wandb::log")
  for `TorchTrainStep` ("torch::train") that logs training and validation metrics to W&B.

### Fixed

- Fixed `Format.checksum()` when there is a symlink to a directory in the cache folder.

## [v0.1.3](https://github.com/allenai/tango/releases/tag/v0.1.3) - 2021-10-15

### Added

- Added the ability to track a metric other than "loss" for validation in `TorchTrainStep` ("torch::train").

### Fixed

- Final model returned from `TorchTrainStep` ("torch::train") will have best weights loaded.
- Checkpoints are saved from `TorchTrainStep` ("torch::train") even when there is no validation loop.
- Fixed `TorchTrainStep` ("torch::train") when `validation_split` is `None`.
- Fixed distributed training with `TorchTrainStep` ("torch::train") on GPU devices.

## [v0.1.2](https://github.com/allenai/tango/releases/tag/v0.1.2) - 2021-10-13

### Added

- Added support for YAML configuration files.

## [v0.1.1](https://github.com/allenai/tango/releases/tag/v0.1.1) - 2021-10-12

### Added

- `TorchTrainStep` now displays a progress bar while saving a checkpoint to file.
- The default executor now saves a "executor-metadata.json" file to the directory for each step.

### Changed

- Renamed `DirectoryStepCache` to `LocalStepCache` (registered as "local").
- `LocalStepCache` saves metadata to `cache-metadata.json` instead of `metadata.json`.

### Fixed

- Fixed bug with `TorchTrainStep` during distributed training.
- `FromParams` will automatically convert strings into `Path` types now when the annotation
  is `Path`.

## [v0.1.0](https://github.com/allenai/tango/releases/tag/v0.1.0) - 2021-10-11

### Added

- Added `StepGraph` and `Executor` abstractions.
- Added a basic PyTorch training step registered as `"torch::train"`, along with other registrable
  components, such as `Model`, `DataLoader`, `Sampler`, `DataCollator`, `Optimizer`, and `LRScheduler`.
- Added `DatasetRemixStep` in `tango.steps`.
- Added module `tango.common.sequences`.
- Added `DatasetDict` class in `tango.common.dataset_dict`.
- Added [🤗 Datasets](https://github.com/huggingface/datasets) integration.
- Added command-line options to set log level or disable logging completely.

### Changed

- `Step.work_dir`, `Step.unique_id`, `Step.dependencies`, and `Step.recursive_dependencies`
  are now a properties instead of methods.
- `tango run` command will acquire a lock on the directory to avoid race conditions.
- Integrations can now be installed with `pip install tango[INTEGRATION_NAME]`. For example,
  `pip install tango[torch]`.
- Added method `Registrable.search_modules()` for automatically finding and importing the modules
  where a given ``name`` might be registered.
- `FromParams.from_params()` and `Registrable.resolve_class_name` will now call `Registrable.search_modules()` to automatically import modules where the type might be defined.
  Thus for classes that are defined and registered within any `tango.*` submodules it is not necessary to explicitly import them.

### Fixed

- `Step` implementations can now take arbitrary `**kwargs` in their `run()` methods.

## [v0.0.3](https://github.com/allenai/tango/releases/tag/v0.0.3) - 2021-09-27

### Added

- Added `tango` command.

## [v0.0.2](https://github.com/allenai/tango/releases/tag/v0.0.2) - 2021-09-27

### Added

- Ported over core tango components from AllenNLP.

## [v0.0.1](https://github.com/allenai/tango/releases/tag/v0.0.1) - 2021-09-22

### Added

- Added initial project boilerplate.<|MERGE_RESOLUTION|>--- conflicted
+++ resolved
@@ -7,7 +7,6 @@
 
 ## Unreleased
 
-<<<<<<< HEAD
 ### Added
 
 - **Step resources:**
@@ -37,11 +36,10 @@
     you use the `--allow-dirty` flag.
   - The `tango run` command will use the lightweight base executor (single process) by default.
     To use the multi-process executor, set `-j/--parallelism` to 1 or higher or -1 to use all available CPU cores.
-=======
+
 ### Fixed
 
 - Restored capability to run tests out-of-tree.
->>>>>>> 57096b26
 
 ## [v0.10.0](https://github.com/allenai/tango/releases/tag/v0.10.0) - 2022-07-07
 
