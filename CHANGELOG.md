--- conflicted
+++ resolved
@@ -7,12 +7,6 @@
 
 ## Unreleased
 
-<<<<<<< HEAD
-### Fixed
-
-- Fixed small bug where some errors from git would be printed when executor metadata is created
-  outside of a git repository.
-=======
 ### Added
 
 - [internals] Added a spot for miscellaneous end-to-end integration tests (not to be confused with "tests of integrations") in `tests/end_to_end/`.
@@ -22,7 +16,8 @@
 
 - Fixed a bug in `FromParams` where non-`FromParams` class parameters were not instantiated
   properly (or at all).
->>>>>>> af1b4387
+- Fixed small bug where some errors from git would be printed when executor metadata is created
+  outside of a git repository.
 
 ## [v0.3.2](https://github.com/allenai/tango/releases/tag/v0.3.2) - 2021-11-01
 
