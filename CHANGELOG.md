--- conflicted
+++ resolved
@@ -32,11 +32,8 @@
 - Fixed a bug with how the Beaker executor streams log lines from Beaker which sometimes resulted in messages missing some starting characters, and tqdm lines being duplicated.
 - Fixed a bug in the Beaker workspace where the lock dataset wouldn't be removed if the step
   was found to be in an invalid state.
-<<<<<<< HEAD
 - Improved cluster choice logic in `BeakerExecutor` to ensure greater diversity of clusters when submitting many steps at once.
-=======
-- Fixed bug sub-processes of the multicore executor would use the wrong executor if `executor` was defined in a `tango.yml` file.
->>>>>>> e1ceae2f
+- Fixed bug where sub-processes of the multicore executor would use the wrong executor if `executor` was defined in a `tango.yml` file.
 
 
 ## [v0.12.0](https://github.com/allenai/tango/releases/tag/v0.12.0) - 2022-08-23
