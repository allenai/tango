--- conflicted
+++ resolved
@@ -9,12 +9,9 @@
 
 ### Added
 
-<<<<<<< HEAD
 - Adds a function to modify a Hugging Face transformer with IA3 adaptors
-=======
 - Added a `BeakerScheduler` registrable class, specified as the argument `scheduler` to `BeakerExecutor`, which controls the resources assigned to steps ran on Beaker.
   Users can implement their own `BeakerScheduler` subclasses to customize the resource assignment behavior.
->>>>>>> d34fe097
 
 ### Fixed
 
