--- conflicted
+++ resolved
@@ -7,7 +7,6 @@
 
 ## Unreleased
 
-<<<<<<< HEAD
 ### Added
 
 - Added `TorchEvalStep` to torch integration, registered as "torch::eval".
@@ -15,13 +14,12 @@
 ### Changed
 
 - Renamed `aggregate_val_metric` to `auto_aggregate_val_metric` in `TorchTrainStep`.
-=======
+
 ## [v0.4.0rc4](https://github.com/allenai/tango/releases/tag/v0.4.0rc4) - 2021-12-20
 
 ### Fixed
 
 - Fixed a bug where `StepInfo` fails to deserialize when `error` is an exception that can't be pickled.
->>>>>>> 465a5255
 
 ## [v0.4.0rc3](https://github.com/allenai/tango/releases/tag/v0.4.0rc3) - 2021-12-15
 
