--- conflicted
+++ resolved
@@ -9,16 +9,13 @@
 
 ### Added
 
-<<<<<<< HEAD
-- Introduced the concept of the `Workspace`
+- Introduced the concept of the `Workspace`, with `LocalWorkspace` and `MemoryWorkspace` as initial implementations.
 - Added a stub of a webserver that will be able to visualize runs as they happen.
-=======
 - Added separate classes for `LightningTrainingTypePlugin`, `LightningPrecisionPlugin`, `LightningClusterEnvironmentPlugin`, `LightningCheckpointPlugin` for compatibility with `pytorch-lightning>=1.5.0`.
 
 ### Removed
 
 - Removed old `LightningPlugin` class.
->>>>>>> cb1b853e
 
 ### Changed
 
