--- conflicted
+++ resolved
@@ -9,20 +9,17 @@
 
 ### Added
 
-<<<<<<< HEAD
 - Added `TorchEvalStep` to torch integration, registered as "torch::eval".
 
 ### Changed
 
 - Renamed `aggregate_val_metric` to `auto_aggregate_val_metric` in `TorchTrainStep`.
-=======
 - Run name printed at the end of a run so it's easier to find.
 - Type information added to package data. See [PEP 561](https://www.python.org/dev/peps/pep-0561) for more information.
 
 ### Fixed
 
-- Fixed torch `StepEarlyCallback` state not being recovered properly on restarts.
->>>>>>> 6db7b4ce
+- Fixed torch `StopEarlyCallback` state not being recovered properly on restarts.
 
 ## [v0.4.0rc4](https://github.com/allenai/tango/releases/tag/v0.4.0rc4) - 2021-12-20
 
