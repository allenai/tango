# Changelog

All notable changes to this project will be documented in this file.

The format is based on [Keep a Changelog](https://keepachangelog.com/en/1.0.0/),
and this project adheres to [Semantic Versioning](https://semver.org/spec/v2.0.0.html).

## Unreleased

<<<<<<< HEAD
### Added

- Added a Weights & Baises remote `Workspace` implementation: `WandbWorkspace`, registered as "wandb".
  This can be instantiated from a workspace URL in the form "wandb://entity/project".
- Added a method `Workspace.step_result_for_run` which gives the result of a step given the run name and step name within that run.
- Added property `Workspace.url`, which returns a URL for the workspace that can be used to instantiate the exact same workspace using `Workspace.from_url()`. Subclasses must implement this.

### Changed

- `StepInfo` start and end times will be always be in UTC now.
- `WandbTrainCallback` now logs system metrics from each worker process in distributed training.
- `StepCache.__contains__()` and `StepCache.__getitem__()` now take accept either a `Step` or `StepInfo` as an argument (`Union[Step, StepInfo]`).
- Refactored `tango.step_graph.StepGraph` to allow initialization from a `Dict[str, Step]`.
- `Executor.execute_step_graph()` now attempts to execute all steps and summarizes success/failures.

### Fixed

- Fixed bug with `LocalWorkspace.from_parsed_url()` ([#278](https://github.com/allenai/tango/issues/278)).
- Deprecation warnings will now be logged from `tango` CLI.
=======
### Fixed

- Fixed the text format in the case of serializing an iterator of string.
- Added missing default value of `None` to `TangoGlobalSettings.find_or_default()`.

>>>>>>> 25919e12

## [v0.7.0](https://github.com/allenai/tango/releases/tag/v0.7.0) - 2022-04-19

### Added

- Added the "-n/--name" option to `tango run`. This option allows the user to give the run an arbitrary name.
- Added a convenience property `.workspace` to `Step` class that can be called from a step's `.run()` method to get the current `Workspace` being used.
- Gave `FromParams` objects (which includes all `Registrable` objects) the ability to version themselves.
- Added CLI option to run a single step in a config using `--step-name` or `-s`.
- Added a `MultiCoreExecutor` that executes steps in parallel.
- Added an `ExecutorOutput` dataclass that is returned by `Executor.execute_step_graph()`.
- `StepGraph` now prints itself in a readable way.
- Tango now automatically detects when it's running under a debugger, and disables multicore support accordingly. Many debuggers can't properly follow sub-processes, so this is a convenience for people who love debuggers.
- Added more models to the stuff we can import from the transformers library.
- Added new example for finetuning text-to-text models.

### Changed

- Renamed `click_logger` to `cli_logger`, and we now use [rich](https://github.com/Textualize/rich)'s logging `Handler` as the default handler, which means prettier output, better tracebacks, and you can use rich's markup syntax with the `cli_logger` to easily add style to text.
- Refactored `tango.step_graph.StepGraph` to allow initialization from a `Dict[str, Step]`.
- `Executor.execute_step_graph()` now attempts to execute all steps and summarizes success/failures.
- Upgraded PyTorch version in `tango` Docker image to latest `v1.11.0+cu113`.
- `RunGeneration` now allows model object as input.

### Fixed

- Fixed bug that mistakenly disallowed fully-qualified names containing `"_"` (underscores) in the config.
- Fixed bug where `TorchTrainStep` working directory would be left in an unrecoverable state if training failed after saving the final model weights.
- Fixed bug in `FromParams` where `**kwargs` might be passed down to the constructors of arguments.
- Fixed bug in the way dependencies are tracked between steps.
- Fixed bug that caused `MulticoreExecutor` to hang in case of a failing step that was required recursively (not directly) downstream.
- Fixed bug in the way dependencies are tracked between steps
- Compatibility with PyTorch Lightning 1.6


## [v0.6.0](https://github.com/allenai/tango/releases/tag/v0.6.0) - 2022-02-25

### Added

- New example that finetunes a pre-trained ResNet model on the Cats & Dogs dataset.
- Added a '@requires_gpus' decorator for marking tests as needing GPUs. Tests marked with this will be run in the "GPU Tests" workflow
  on dual k80 GPUs via Beaker.
- Added the "-w/--workspace" option to `tango run` and `tango server` commands. This option takes a path or URL, and instantiates the workspace from the URL using the newly added `Workspace.from_url()` method.
- Added the "workspace" field to `TangoGlobalSettings`.
- Added the "environment" field to `TangoGlobalSettings` for setting environment variables each
  time `tango` is run.
- Added a utility function to get a `StepGraph` directly from a file.
- Added `tango.settings` module and `tango settings` group of commands.
- A format for storing sequences as `SqliteSparseSequence`
- A way to massage kwargs before they determine the unique ID of a `Step`

### Changed

- `local_workspace.ExecutorMetadata` renamed to `StepExecutionMetadata` and now saved as `execution-metadata.json`.
- `tango run` without the option "-w/--workspace" or "-d/--workspace-dir" will now use a `MemoryWorkspace` instead of a `LocalWorkspace` in a temp directory, unless you've specified
  a default workspace in a `TangoGlobalSettings` file.
- Moved `tango.workspace.MemoryWorkspace` and `tango.local_workspace.LocalWorkspace` to `tango.workspaces.*`.
- Moved `tango.step_cache.MemoryStepCache` and `tango.step_cache.LocalStepCache` to `tango.step_caches.*`.
- Deprecated the `-d/--workspace-dir` command-line option. Please use `-w/--workspace` instead.

### Fixed

- Fixed a small bug `LocalWorkspace` would fail to capture the conda environment in our Docker image.
- Fixed activation of `FILE_FRIENDLY_LOGGING` when set from the corresponding environment variable.
- Fixed setting log level via the environment variable `TANGO_LOG_LEVEL`.
- Use relative paths within the `work_dir` for symbolic links to the latest and the best checkpoints in `TorchTrainStep`.
- Fixed some scenarios where Tango can hang after finishing all steps.
- `distributed_port` and `log_every` parameters won't factor into `TorchTrainStep`'s unique ID.
- `MappedSequence` now works with slicing.
- `MappedSequence` now works with Huggingface `Dataset`.
- Uncacheable steps are now visible in Tango UI.
- Fixed bug in `Registrable.list_available()` where an error might be raised if the default implementation hadn't been explicitly imported.
- Fixed issue where having a default argument to the `run()` method wasn't getting applied to the step's unique ID.


## [v0.5.0](https://github.com/allenai/tango/releases/tag/v0.5.0) - 2022-02-09

### Added

- Added `TrainingEngine` abstraction to torch integration.
- Added [FairScale](https://fairscale.readthedocs.io/en/latest/) with a `FairScaleTrainingEngine`
  that leverages FairScale's `FullyShardedDataParallel`. This is meant to be used within the `TorchTrainStep`.
- All PyTorch components (such as learning rate schedulers, optimizers, data collators, etc) from the
  transformers library and now registered under the corresponding class in the torch integration.
  For example, transformers `Adafactor` optimizer is registered as an `Optimizer` under the name
  "transformers::Adafactor". More details can be found in the documentation for the transformers integration.

### Changed

- Various changes to the parameters othe `TorchTrainStep` due to the introduction of the `TrainingEngine` class.
- Params logged as `DEBUG` level instead of `INFO` to reduce noise in logs.
- The waiting message for `FileLock` is now clear about which file it's waiting for.
- Added an easier way to get the default Tango global config
- Most methods to `TorchTrainCallback` also take an `epoch` parameter now.
- `WandbTrainCallback` now logs peak GPU memory occupied by PyTorch tensors per worker. This is useful because W&B's system metrics only display the total GPU memory reserved by PyTorch, which is always higher than the actual amount of GPU memory occupied by tensors. So these new metrics give a more accurate view into how much memory your training job is actually using.
- Plain old Python functions can now be used in `Lazy` objects.
- `LocalWorkspace` now creates a symlink to the outputs of the latest run.
- Tango is now better at guessing when a step has died and should be re-run.
- Tango is now more lenient about registering the same class under the same name twice.
- When you use `dict` instead of `Dict` in your type annotations, you now get a legible error message. Same for `List`, `Tuple`, and `Set`.

### Fixed

- Fixed a bug in `Registrable` and `FromParams` where registered function constructors would not properly construct
  arguments that were classes.
- Fixed a bug in `FromParams` that would cause a crash when an argument to the constructor had the name `params`.
- Made `FromParams` more efficient by only trying to parse the params as a `Step` when it looks like it actually could be a step.
- Fixed bug where `Executor` would crash if `git` command could not be found.
- Fixed bug where validation settings were not interpreted the right way by the torch trainer.
- When you register the same name twice using `Registrable`, you get an error message. That error message now contains the correct class name.


## [v0.4.0](https://github.com/allenai/tango/releases/tag/v0.4.0) - 2022-01-27

### Changed

- Default log level is `WARNING` instead of `ERROR`.
- The web UI now renders the step graph left-to-right.
- The web UI now shows runs by date, with the most recent run at the top.
- The web UI now shows steps in a color-coded way.
- The `tango run` command now prints user-friendly paths if possible.
- The `--include-package` flag now also accepts paths instead of module names.
- `tango.common.sqlite_sparse_sequence.SqliteSparseSequence` now lives at `tango.common.sequences.SqliteSparseSequence`.

### Fixed

- Ensure tqdm log lines always make it into the log file `out.log` even when log level is `WARNING` or `ERROR`.
- Numerous parts of Tango now have documentation when they didn't before.


## [v0.4.0rc5](https://github.com/allenai/tango/releases/tag/v0.4.0rc5) - 2022-01-19

### Added

- Added `TorchEvalStep` to torch integration, registered as "torch::eval".

### Changed

- Renamed `aggregate_val_metric` to `auto_aggregate_val_metric` in `TorchTrainStep`.
- `devices` parameter to `TorchTrainStep` replaced with `device_count: int`.
- Run name printed at the end of a run so it's easier to find.
- Type information added to package data. See [PEP 561](https://www.python.org/dev/peps/pep-0561) for more information.
- A new integration, `transformers`, with two new steps for running seq2seq models.
- Added `logging_tqdm`, if you don't want a progress bar, but you still want to see progress in the logs.
- Added `threaded_generator()`, for wrapping generators so that they run in a separate thread from the generator's consumer.
- Added a new example for evaluating the T0 model on XSum, a summarization task.
- Added `MappedSequence` for functionally wrapping sequences.
- Added `TextFormat`, in case you want to store the output of your steps in raw text instead of JSON.
- Steps can now list arguments in `SKIP_ID_ARGUMENTS` to indicate that the argument should not affect a step's
  unique id. This is useful for arguments that affect the execution of a step, but not the output.
- `Step` now implements `__str__`, so steps look pretty in the debugger.
- Added `DatasetCombineStep`, a step that combines multiple datasets into one.
- Added `common.logging.initialize_worker_logging()` function for configuring logging from worker processes/threads.
- Logs from `tango run ...` will be written to a file called `out.log` in the run directory.

### Fixed

- Fixed torch `StopEarlyCallback` state not being recovered properly on restarts.
- Fixed file friendly logging by removing special styling characters.
- Ensured exceptions captured in logs.
- `LocalWorkspace` now works properly with uncacheable steps.
- When a Tango run got killed hard, with `kill -9`, or because the machine lost power, `LocalWorkspace` would
  sometimes keep a step marked as "running", preventing further executions. This still happens sometimes, but it
  is now much less likely (and Tango gives you instructions for how to fix it).
- To make all this happen, `LocalWorkspace` now saves step info in a Sqlite database. Unfortunately that means that
  the workspace format changes and existing workspace directories won't work properly with it.
- Fixed premature cleanup of temporary directories when using `MemoryWorkspace`


## [v0.4.0rc4](https://github.com/allenai/tango/releases/tag/v0.4.0rc4) - 2021-12-20

### Fixed

- Fixed a bug where `StepInfo` fails to deserialize when `error` is an exception that can't be pickled.


## [v0.4.0rc3](https://github.com/allenai/tango/releases/tag/v0.4.0rc3) - 2021-12-15

### Added

- Added `DatasetsFormat` format and `LoadStreamingDataset` step to `datasets` integration.
- `SqliteDictFormat` for datasets.
- Added `pre_epoch()` and `post_epoch()` callback methods to PyTorch `TrainCallback`.

### Changed

- `LoadDataset` step from `datasets` integration is now cacheable, using the `DatasetsFormat` format by default.
  But this only works with non-streaming datasets. For streaming datasets, you should use the `LoadStreamingDataset` step instead.

### Fixed

- Fixed bug where `KeyboardInterrupt` exceptions were not handled properly by steps and workspaces.
- `WandbTrainCallback` now will use part of the step's unique ID as the name for the W&B run by default, to make
  it easier to indentify which tango step corresponds to each run in W&B.
- `WandbTrainCallback` will save the entire `TrainConfig` object to the W&B config.


## [v0.4.0rc2](https://github.com/allenai/tango/releases/tag/v0.4.0rc2) - 2021-12-13

### Added

- Sample experiment configurations that prove Euler's identity

### Changed

- Loosened `Click` dependency to include v7.0.
- Loosened `datasets` dependency.
- Tightened `petname` dependency to exclude next major release for safety.

### Fixed

- `Workspace`, `MemoryWorkspace`, and `LocalWorkspace` can now be imported directly from the `tango`
  base module.
- Uncacheable leaf steps would never get executed. This is now fixed.
- We were treating failed steps as if they were completed by accident.
- The visualization had a problem with showing steps that never executed because a dependency failed.
- Fixed a bug where `Lazy` inputs to a `Step` would fail to resolve arguments that come from the result
  of another step.
- Fixed a bug in `TorchTrainStep` where some arguments for distributed training (`devices`, `distributed_port`) weren't being set properly.


## [v0.4.0rc1](https://github.com/allenai/tango/releases/tag/v0.4.0rc1) - 2021-11-30

### Added

- Introduced the concept of the `Workspace`, with `LocalWorkspace` and `MemoryWorkspace` as initial implementations.
- Added a stub of a webserver that will be able to visualize runs as they happen.
- Added separate classes for `LightningTrainingTypePlugin`, `LightningPrecisionPlugin`, `LightningClusterEnvironmentPlugin`, `LightningCheckpointPlugin` for compatibility with `pytorch-lightning>=1.5.0`.
- Added a visualization of workspaces that can show step graphs while they're executing.

### Removed

- Removed old `LightningPlugin` class
- Removed requirement of the `overrides` package

### Changed

- Made it possible to construct a step graph out of `Step` objects, instead of constructing it out of `StepStub` objects.
- Removed dataset fingerprinting code, since we can now use `Step` to make sure things are cached.
- Made steps deterministic by default.
- Brought back `MemoryStepCache`, so we can run steps without configuring anything.
- W&B `torch::TrainCallback` logs with `step=step+1` now so that training curves in the W&B dashboard
  match up with checkpoints saved locally and are easier to read (e.g. step 10000 instead of 9999).
- `filelock >= 3.4` required, parameter `poll_intervall`  to `tango.common.file_lock.FileLock.acquire` renamed
  to `poll_interval`.

### Fixed

- Fixed bug in `FromParams` where a parameter to a `FromParams` class may not be instantiated correctly
  if it's a class with a generic type parameter.

## [v0.3.6](https://github.com/allenai/tango/releases/tag/v0.3.6) - 2021-11-12

### Added

- Added a `.log_batch()` method on `torch::TrainCallback` which is given the average loss across
  distributed workers, but only called every `log_every` steps.

### Removed

- Removed `.pre_log_batch()` method on `torch::TrainCallback`.

### Fixed

- Fixed typo in parameter name `remove_stale_checkpoints` in `TorchTrainStep` (previously was `remove_state_checkpoints`).
- Fixed bug in `FromParams` that would cause failures when `from __future__ import annotations`
  was used with Python older than 3.10. See [PEP 563](https://www.python.org/dev/peps/pep-0563/)
  for details.

## [v0.3.5](https://github.com/allenai/tango/releases/tag/v0.3.5) - 2021-11-05

### Fixed

- Fixed a bug in `FromParams` where the "type" parameter was ignored in some cases
  where the `Registrable` base class did not directly inherit from `Registrable`.

## [v0.3.4](https://github.com/allenai/tango/releases/tag/v0.3.4) - 2021-11-04

### Added

- Added `StopEarlyCallback`, a `torch::TrainCallback` for early stopping.
- Added parameter `remove_stale_checkpoints` to `TorchTrainStep`.

### Changed

- Minor changes to `torch::TrainCallback` interface.
- Weights & Biases `torch::TrainCallback` now logs best validation metric score.

## [v0.3.3](https://github.com/allenai/tango/releases/tag/v0.3.3) - 2021-11-04

### Added

- Added support for PEP 604 in `FromParams`, i.e. writing union types as "X | Y" instead of "Union[X, Y]".
- [internals] Added a spot for miscellaneous end-to-end integration tests (not to be confused with "tests of integrations") in `tests/end_to_end/`.
- [internals] Core tests now run on all officially supported Python versions.

### Fixed

- Fixed a bug in `FromParams` where non-`FromParams` class parameters were not instantiated
  properly (or at all).
- Fixed a bug in `FromParams` where kwargs were not passed on from a wrapper class to the wrapped class.
- Fixed small bug where some errors from git would be printed when executor metadata is created
  outside of a git repository.

## [v0.3.2](https://github.com/allenai/tango/releases/tag/v0.3.2) - 2021-11-01

### Fixed

- Fixed a bug with `FromParams` that caused `.from_params()` to fail when the params contained
  an object that was already instantiated.
- tango command no longer installs a SIGTERM handler, which fixes some bugs with integrations that use multiprocessing.

## [v0.3.1](https://github.com/allenai/tango/releases/tag/v0.3.1) - 2021-10-29

### Changed
- Updated the `LightningTrainStep` to optionally take in a `LightningDataModule` as input.

## [v0.3.0](https://github.com/allenai/tango/releases/tag/v0.3.0) - 2021-10-28

### Added

- Added `IterableDatasetDict`, a version of `DatasetDict` for streaming-like datasets.
- Added a [PyTorch Lightning](https://www.pytorchlightning.ai) integration with `LightningTrainStep`.

### Fixed

- Fixed bug with `FromParams` and `Lazy` where extra arguments would sometimes be passed down through
  to a `Lazy` class when they shouldn't.

## [v0.2.4](https://github.com/allenai/tango/releases/tag/v0.2.4) - 2021-10-22

### Added

- Added support for [torch 1.10.0](https://github.com/pytorch/pytorch/releases).

### Changed

- `--file-friendly-logging` flag is now an option to the main `tango` command, so needs
  to be passed before `run`, e.g. `tango --file-friendly-logging run ...`.

### Fixed

- Fixed bug with `Step.from_params`.
- Ensure logging is initialized is spawn processes during distributed training with `TorchTrainStep`.

## [v0.2.3](https://github.com/allenai/tango/releases/tag/v0.2.3) - 2021-10-21

### Added

- Added support for global settings file, `tango.yml`.
- Added 'include_package' (array of string) param to config spec.
- Added a custom error `StopEarly` that a `TrainCallback` can raise within the `TorchTrainStep`
  to stop training early without crashing.
- Added step config, tango command, and tango version to executor metadata.
- Executor now also saves pip dependencies and conda environment files to the run directory
  for each step.

### Fixed

- Ensured `**kwargs` arguments are logged in `FromParams`.

## [v0.2.2](https://github.com/allenai/tango/releases/tag/v0.2.2) - 2021-10-19

### Added

- Added new steps to `datasets` integration: `ConcatenateDatasets` ("datasets::concatenate") and `InterleaveDatasets` (datasets::interleave).
- Added `__contains__` and `__iter__` methods on `DatasetDict` so that it is now a `Mapping` class.
- Added `tango info` command that - among other things - displays which integrations are installed.

## [v0.2.1](https://github.com/allenai/tango/releases/tag/v0.2.1) - 2021-10-18

### Added

- Added `convert_to_tango_dataset_dict()` function in the `datasets` integration.
  It's important for step caching purposes to use this to convert a HF `DatasetDict`
  to a native Tango `DatasetDict` when that `DatasetDict` is part of the input to another
  step. Otherwise the HF `DatasetDict` will have to be pickled to determine its hash.

### Changed

- `Format.checksum()` is now an abstract method. Subclasses should only compute checksum
  on the serialized artifact and nothing else in the directory.
- [internals] Changed the relationship between `Executor`, `StepCache`, and `Step.`
  `Executor` now owns the `StepCache`, and `Step` never interacts with `StepCache` directly.

## [v0.2.0](https://github.com/allenai/tango/releases/tag/v0.2.0) - 2021-10-15

### Added

- Added a [Weights & Biases](https://wandb.ai) integration with a training callback ("wandb::log")
  for `TorchTrainStep` ("torch::train") that logs training and validation metrics to W&B.

### Fixed

- Fixed `Format.checksum()` when there is a symlink to a directory in the cache folder.

## [v0.1.3](https://github.com/allenai/tango/releases/tag/v0.1.3) - 2021-10-15

### Added

- Added the ability to track a metric other than "loss" for validation in `TorchTrainStep` ("torch::train").

### Fixed

- Final model returned from `TorchTrainStep` ("torch::train") will have best weights loaded.
- Checkpoints are saved from `TorchTrainStep` ("torch::train") even when there is no validation loop.
- Fixed `TorchTrainStep` ("torch::train") when `validation_split` is `None`.
- Fixed distributed training with `TorchTrainStep` ("torch::train") on GPU devices.

## [v0.1.2](https://github.com/allenai/tango/releases/tag/v0.1.2) - 2021-10-13

### Added

- Added support for YAML configuration files.

## [v0.1.1](https://github.com/allenai/tango/releases/tag/v0.1.1) - 2021-10-12

### Added

- `TorchTrainStep` now displays a progress bar while saving a checkpoint to file.
- The default executor now saves a "executor-metadata.json" file to the directory for each step.

### Changed

- Renamed `DirectoryStepCache` to `LocalStepCache` (registered as "local").
- `LocalStepCache` saves metadata to `cache-metadata.json` instead of `metadata.json`.

### Fixed

- Fixed bug with `TorchTrainStep` during distributed training.
- `FromParams` will automatically convert strings into `Path` types now when the annotation
  is `Path`.

## [v0.1.0](https://github.com/allenai/tango/releases/tag/v0.1.0) - 2021-10-11

### Added

- Added `StepGraph` and `Executor` abstractions.
- Added a basic PyTorch training step registered as `"torch::train"`, along with other registrable
  components, such as `Model`, `DataLoader`, `Sampler`, `DataCollator`, `Optimizer`, and `LRScheduler`.
- Added `DatasetRemixStep` in `tango.steps`.
- Added module `tango.common.sequences`.
- Added `DatasetDict` class in `tango.common.dataset_dict`.
- Added [🤗 Datasets](https://github.com/huggingface/datasets) integration.
- Added command-line options to set log level or disable logging completely.

### Changed

- `Step.work_dir`, `Step.unique_id`, `Step.dependencies`, and `Step.recursive_dependencies`
  are now a properties instead of methods.
- `tango run` command will acquire a lock on the directory to avoid race conditions.
- Integrations can now be installed with `pip install tango[INTEGRATION_NAME]`. For example,
  `pip install tango[torch]`.
- Added method `Registrable.search_modules()` for automatically finding and importing the modules
  where a given ``name`` might be registered.
- `FromParams.from_params()` and `Registrable.resolve_class_name` will now call `Registrable.search_modules()` to automatically import modules where the type might be defined.
  Thus for classes that are defined and registered within any `tango.*` submodules it is not necessary to explicitly import them.

### Fixed

- `Step` implementations can now take arbitrary `**kwargs` in their `run()` methods.

## [v0.0.3](https://github.com/allenai/tango/releases/tag/v0.0.3) - 2021-09-27

### Added

- Added `tango` command.

## [v0.0.2](https://github.com/allenai/tango/releases/tag/v0.0.2) - 2021-09-27

### Added

- Ported over core tango components from AllenNLP.

## [v0.0.1](https://github.com/allenai/tango/releases/tag/v0.0.1) - 2021-09-22

### Added

- Added initial project boilerplate.<|MERGE_RESOLUTION|>--- conflicted
+++ resolved
@@ -7,7 +7,6 @@
 
 ## Unreleased
 
-<<<<<<< HEAD
 ### Added
 
 - Added a Weights & Baises remote `Workspace` implementation: `WandbWorkspace`, registered as "wandb".
@@ -27,13 +26,9 @@
 
 - Fixed bug with `LocalWorkspace.from_parsed_url()` ([#278](https://github.com/allenai/tango/issues/278)).
 - Deprecation warnings will now be logged from `tango` CLI.
-=======
-### Fixed
-
 - Fixed the text format in the case of serializing an iterator of string.
 - Added missing default value of `None` to `TangoGlobalSettings.find_or_default()`.
 
->>>>>>> 25919e12
 
 ## [v0.7.0](https://github.com/allenai/tango/releases/tag/v0.7.0) - 2022-04-19
 
