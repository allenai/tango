# Changelog

All notable changes to this project will be documented in this file.

The format is based on [Keep a Changelog](https://keepachangelog.com/en/1.0.0/),
and this project adheres to [Semantic Versioning](https://semver.org/spec/v2.0.0.html).

## Unreleased

### Fixed

- Removed unnecessary code coverage dev requirements.
- Fixed issue where new version of torch caused no LR schedulers to be registered.

## [v1.2.1](https://github.com/allenai/tango/releases/tag/v1.2.1) - 2023-04-06

### Added

- Added the following workspace methods to support the Tango viz UI: `Workspace.search_registered_runs()`, `Workspace.search_step_info()`, `Workspace.num_registered_runs()`, and `Workspace.num_steps()`.

### Fixed

- Fixes a bug where `FromParams` would fail to parse when an object takes a `Step` argument directly.
- Changed a name so we don't override the built-in name `set`.
- Fixed a bug that would cause O(n^2) memory consumption in dense step graphs.


## [v1.2.0](https://github.com/allenai/tango/releases/tag/v1.2.0) - 2023-02-10

### Added

- You can now add arguments to steps without invalidating the cache. See `Step.SKIP_DEFAULT_ARGUMENTS`.
<<<<<<< HEAD
- Fixed integration status messages in `tango info` command.
- Added abstractions for `RemoteClient`, `RemoteStepCache`, and `RemoteWorkspace`.
- Added a GS integration that comes with `GSWorkspace`, a remote `Workspace` implementation that uses google cloud storage.
- You can now bind functional steps to the underlying `Step` instance with `@step(bind=True)`, meaning the first argument to the function will be a `Step`.
- Added `ShellStep` for running arbitrary shell commands.
- Added `@make_registrable` decorator to make arbitrary functions registrable, to make it easier to refer to them in tango configurations.

### Fixed

- Jsonnet parsing is now much faster and works on Windows.
- Warnings about locks are now reliably printed every 30 seconds
- We now make sure Beaker jobs have the latest version of beaker-py, so that we're compatible with the latest API changes.
- Stopping early now works when the metric doesn't change at all.
- Fixed bug with `FromParams` which didn't handle variable length tuples correctly.

### Changed

- The default log level for Tango is now `warning`.
- You can specify multiple steps with `-s` from the `tango run` command.

=======
- Added `display()` to `ExecutorOutput` for producing a table that summarizes the run
>>>>>>> 78e60699

## [v1.1.0](https://github.com/allenai/tango/releases/tag/v1.1.0) - 2022-12-01

### Added

- Added `gpu_type` field to `StepResources`. The `BeakerExecutor` can use this to determine which clusters to a submit a step to.
- Added `machine` field to `StepResources`. You can set this to "local" when using the `BeakerExecutor` to force it to run the step locally.
- Added `--ext-var` argument to `tango run` for setting JSONNET external variables
  when loading the experiment config.
- Added `@step()` decorator to create `Step` classes from functions.
- Added the `transformers::with_soft_prompt` integration, to make soft-prompted prefix transformers easy.

### Removed

- Removed PyTorch Lightning integration.
- Removed `tango server` command and `--serve/--no-serve` option for `tango run`.
- Removed `source_release.py`, which was checked in by accident.

### Fixed

- Fixed issue where Executor `parallelism` option in a Tango settings file would be ignored.
- Fixed a bug where the unique ID of a step that depends on a key-value of the result of another step could change if the name of the other step changes.
- Fixed a bug where importing certain libraries (like torchmetrics) would mess with our exception handling because they set `sys.excepthook` for some reason. Now we always reset `sys.excepthook` after importing.
- The type hints for the flax trainer suggested that the training split is optional when in fact it's mandatory.
- Made `BeakerWorkspace` / `BeakerStepLock` more robust when a job is preempted.
- Minor performance improvements for the Beaker executor and workspace.
- Fixed bug with `step_extra_dependencies` where uncacheable dependencies wouldn't be run.


## [v1.0.2](https://github.com/allenai/tango/releases/tag/v1.0.2) - 2022-11-14

### Changed

- `BeakerScheduler` can now return a list of clusters.

## [v1.0.1](https://github.com/allenai/tango/releases/tag/v1.0.1) - 2022-10-20

### Fixed

- `LightningTrainStep` now can take a `Lazy` model object which results in a gauranteed deterministic hash.
- Fixed issue where remote `Workspace` implementations like `WandbWorkspace` and `BeakerWorkspace` would use the same local cache regardless of the W&B / Beaker workspace
  being used.
- Fixed bug with `TorchEvalStep` when constructing callbacks.
- Fixed some import error issues caused when an integration is not installed.
- Fix incorrect reporting of final results in `MulticoreExecutor`.

### Changed

- Wandb step cache retries api call in case of timeout
- `beaker-py >= 1.11` required.

## [v1.0.0](https://github.com/allenai/tango/releases/tag/v1.0.0) - 2022-10-05

### Added

- Added `step_extra_dependencies` input field to `Step` class that can be used to force a dependency on another step even if the current step doesn't directly depend on the output of the other step. See [#418](https://github.com/allenai/tango/issues/418) for more context.

### Changed

- `beaker-py >= 1.10` required.

### Fixed

- Long log lines will be soft-wrapped to ensure that links are clickable.
- Fixed a bug where some workspaces could be left in a bad state if a step's `Format` failed to serialize the step's result in `Workspace.step_finished()`.
- Sometimes functions and methods end up as arguments to steps, which means we have to hash them. Instead of taking
  a hash of the function, we now take a hash of the function's module and name.
- Fixed a bug with the Beaker executor where it would hang at the end of a run if a step failed that is a dependency of another step.
- Fixed tests to work with new version of transformers.
- Fixed `Executor.execute_sub_graph_for_step()` to be able to run the step's dependencies in parallel.


## [v0.14.0](https://github.com/allenai/tango/releases/tag/v0.14.0) - 2022-09-20

### Added

- Adds a function to modify a Hugging Face transformer with IA3 adaptors
- Added a `BeakerScheduler` registrable class, specified as the argument `scheduler` to `BeakerExecutor`, which controls the resources assigned to steps ran on Beaker.
  Users can implement their own `BeakerScheduler` subclasses to customize the resource assignment behavior.

### Changed

- In the `tango run` command, `--no-server` is now the default. Use `--server` to start the server.

### Fixed

- Made `BeakerExecutor` more robust to connection, timeout, SSL, and other recoverable HTTP errors.
- Made the `BeakerStepLock` more robust, and as a result `BeakerWorkspace` is more
  robust and should require less manual intervention for locks in a bad state.
- Fixed a bug with the internal scheduling logic of the `BeakerExecutor` which
  could delay submitting some steps in parallel.
- Fixed a bug where creating a `StepInfo` object from params might result in unnecessary imports.
- Fixed a bug where canceling the Beaker executor might not work properly.
- Fixed a bug where the trainer trains too much when `train_epochs` is set and you're using gradient accumulation.
- Fixed a bug where included modules might not be found when using multiprocessing when they're not on `sys.path` / `PYTHONPATH`.
- Fixed how the results of uncacheable steps are displayed by `tango run`.
- Beaker executor won't run duplicate cacheable steps at the same time.

## [v0.13.0](https://github.com/allenai/tango/releases/tag/v0.13.0) - 2022-09-07

### Added

- You can now reference into a particular index of the result of another step in a config. For example: `{type: "ref", ref: "some_previous_step", key: 0}`.
  The key field can be an integer if the result of the referenced step is a list or tuple, or a string if the result of the referenced step is a dictionary.
- Added `priority` parameter to Beaker executor for setting the default task priority for Beaker jobs.
- Added `Workspace.step_result()` method for getting a step's result from the latest
  run.
- `tango run` will now display a URL to the logs for failed steps when you use the `BeakerExecutor`.

### Changed

- The `TorchTrainStep` now enables monitoring arbitrary model outputs during training. `TorchTrainEngine.forward_train` now returns a tuple `loss, model_outputs` for each micro batch and the list of model outputs for all micro batches in a batch is passed to the `TrainCallback.log_batch` and `TrainCallback.post_batch`.
- Tango will now automatically search Python modules in the current working directory
  for registered classes so that you don't always need to use the `--include-package` setting.
- The minimum supported Python version is now 3.8.
- Added support for PyTorch Lightning 1.7.x
- The Beaker Executor will no-longer live-stream logs from Beaker jobs, but logs will be viewable on Beaker and more readable.
- Only the Beaker executor requires a clean working directory

### Fixed

- Fixed a bug that did not allow a wandb artifact's type to be set from a step's metadata dictionary. 
- Fixed a bug with how the Beaker executor streams log lines from Beaker which sometimes resulted in messages missing some starting characters, and tqdm lines being duplicated.
- Fixed a bug in the Beaker workspace where the lock dataset wouldn't be removed if the step
  was found to be in an invalid state.
- Improved cluster choice logic in `BeakerExecutor` to ensure greater diversity of clusters when submitting many steps at once.
- Fixed bug where sub-processes of the multicore executor would use the wrong executor if `executor` was defined in a `tango.yml` file.
- Deterministic hashes for numpy and torch tensors were not deterministic. Now they are.


## [v0.12.0](https://github.com/allenai/tango/releases/tag/v0.12.0) - 2022-08-23

### Added

- **Step resources:**
  - Added a `step_resources` parameter to the `Step` class which should be used to describe the computational resources required to run a step.
    `Executor` implementations can use this information. For example, if your step needs 2 GPUs, you should set
    `step_resources=StepResources(gpu_count=2)` (`"step_resources": {"gpu_count": 2}` in the configuration language).
  - Added a `Step.resources()` property method. By default this returns the value specified by the `step_resources` parameter.
    If your step implementation always requires the same resources, you can just override this method so you don't have to provide
    the `step_resources` parameter.
- **Step execution:**
  - Added an `executor` field to the `tango.yml` settings. You can use this to define the executor you want to use by default.
  - Added a Beaker `Executor` to the Beaker integration, registered as an `Executor` with the name "beaker".
    To use this executor, add these lines to your `tango.yml` file:
    ```yaml
    executor:
      type: beaker
      beaker_workspace: ai2/my-workspace
      clusters:
        - ai2/general-cirrascale
    ```
    See the docs for the `BeakerExecutor` for more information on the input parameters.
- **Step class:**
  - Added a metadata field to the step class API. This can be set through the class
    variable `METADATA` or through the constructor argument `step_metadata`.
- **Weights & Biases integration:**
  - You can now change the artifact kind for step result artifacts by adding a field
    called "artifact_kind" to a step's metadata.
    For models, setting "artifact_kind" to "model" will add the corresponding artifact to W&B's new model zoo.

### Changed

- **CLI:**
  - The `tango run` command will throw an error if you have uncommitted changes in your repository, unless
    you use the `--allow-dirty` flag.
  - The `tango run` command will use the lightweight base executor (single process) by default.
    To use the multi-process executor, set `-j/--parallelism` to 1 or higher or -1 to use all available CPU cores.

### Fixed

- Fixed bug where `StepInfo` environment and platform metadata could be out-of-date if a step is run again due to failure.
- Fixed a bug where an unfortunate combination of early stopping and decreasing model performance could result in a crash in the torch trainer.

## [v0.11.0](https://github.com/allenai/tango/releases/tag/v0.11.0) - 2022-08-04

### Added

- Added a [Flax](https://flax.readthedocs.io/en/latest/) integration along with an example config.

## [v0.10.1](https://github.com/allenai/tango/releases/tag/v0.10.1) - 2022-07-26

### Fixed

- Fixed issue where the StepInfo config argument could be parsed into a Step. 
- Restored capability to run tests out-of-tree.

## [v0.10.0](https://github.com/allenai/tango/releases/tag/v0.10.0) - 2022-07-07

### Changed

- Renamed `workspace` parameter of `BeakerWorkspace` class to `beaker_workspace`.
- `Executor` class is now a `Registrable` base class. `MulticoreExecutor` is registered as "multicore".

### Removed

- Removed `StepExecutionMetadata`. Its fields have been absorbed into `StepInfo`.

### Fixed

- Improved `Step.ensure_result()` such that the step's result doesn't have to be read from the cache.
- Fixed an issue with the output from `MulticoreExecutor` such that it's now consistent with the default `Executor` for steps that were found in the cache.
- One of our error messages referred to a configuration file that no longer exists.
- Improved performance of `BeakerWorkspace`.

### Added

- Added the ability to train straight `Model` instead of just `Lazy[Model]`


## [v0.9.1](https://github.com/allenai/tango/releases/tag/v0.9.1) - 2022-06-24

### Fixed

- Fixed non-deterministic behavior in `TorchTrainStep`.
- Fixed bug in `BeakerWorkspace` where `.step_info(step)` would raise a `KeyError` if the step hasn't been registered as part of a run yet.
- Fixed a bug in `BeakerWorkspace` where it would send too many requests to the beaker service.
- Fixed a bug where `WandbWorkspace.step_finished()` or `.step_failed()` would crash if called
  from a different process than `.step_starting()`.
- Fixed a bug in `WandbWorkspace.step_finished()` which led to a `RuntimeError` sometimes while
  caching the result of a step.


## [v0.9.0](https://github.com/allenai/tango/releases/tag/v0.9.0) - 2022-06-01

### Added

- Added a [Beaker](https://beaker.org) integration that comes with `BeakerWorkspace`, a remote `Workspace` implementation that uses Beaker Datasets under the hood.
- Added a `datasets::dataset_remix` step that provides the split remixing functionality of `tango.steps.datasest_remix.DatasetRemixStep` now for Huggingface `DatasetDict`.
- Added a config and code example of Registrable to the First Step docs with edits for clarity.

### Changed

- If you try to import something from a tango integration that is not fully installed due to missing dependencies, an `IntegrationMissingError` will be raised
instead of `ModuleNotFound`.
- You can now set `-j 0` in `tango run` to disable multicore execution altogether.

### Fixed

- Improved how steps and workspaces handle race conditions when different processes are competing to execute the same step. This would result in a `RuntimeError` before with most workspaces, but now it's handled gracefully.
- Fixed bug which caused GradScaler state to not be saved and loaded with checkpoints. 

## [v0.8.0](https://github.com/allenai/tango/releases/tag/v0.8.0) - 2022-05-19

### Added

- Added a Weights & Baises remote `Workspace` implementation: `WandbWorkspace`, registered as "wandb".
  This can be instantiated from a workspace URL in the form "wandb://entity/project".
- Added a method `Workspace.step_result_for_run` which gives the result of a step given the run name and step name within that run.
- Added property `Workspace.url`, which returns a URL for the workspace that can be used to instantiate the exact same workspace using `Workspace.from_url()`. Subclasses must implement this.

### Changed

- `StepInfo` start and end times will be always be in UTC now.
- `WandbTrainCallback` now logs system metrics from each worker process in distributed training.
- `StepCache.__contains__()` and `StepCache.__getitem__()` now take accept either a `Step` or `StepInfo` as an argument (`Union[Step, StepInfo]`).
- Refactored `tango.step_graph.StepGraph` to allow initialization from a `Dict[str, Step]`.
- `Executor.execute_step_graph()` now attempts to execute all steps and summarizes success/failures.

### Fixed

- Fixed bug with `LocalWorkspace.from_parsed_url()` ([#278](https://github.com/allenai/tango/issues/278)).
- Deprecation warnings will now be logged from `tango` CLI.
- Fixed the text format in the case of serializing an iterator of string.
- Added missing default value of `None` to `TangoGlobalSettings.find_or_default()`.
- Mypy has become incompatible with transformers and datasets, so we have to disable the checks in some places.
- The `VERSION` member of step arguments that were wrapped in `Lazy` were not respected. Now they are.


## [v0.7.0](https://github.com/allenai/tango/releases/tag/v0.7.0) - 2022-04-19

### Added

- Added the "-n/--name" option to `tango run`. This option allows the user to give the run an arbitrary name.
- Added a convenience property `.workspace` to `Step` class that can be called from a step's `.run()` method to get the current `Workspace` being used.
- Gave `FromParams` objects (which includes all `Registrable` objects) the ability to version themselves.
- Added CLI option to run a single step in a config using `--step-name` or `-s`.
- Added a `MultiCoreExecutor` that executes steps in parallel.
- Added an `ExecutorOutput` dataclass that is returned by `Executor.execute_step_graph()`.
- `StepGraph` now prints itself in a readable way.
- Tango now automatically detects when it's running under a debugger, and disables multicore support accordingly. Many debuggers can't properly follow sub-processes, so this is a convenience for people who love debuggers.
- Added more models to the stuff we can import from the transformers library.
- Added new example for finetuning text-to-text models.

### Changed

- Renamed `click_logger` to `cli_logger`, and we now use [rich](https://github.com/Textualize/rich)'s logging `Handler` as the default handler, which means prettier output, better tracebacks, and you can use rich's markup syntax with the `cli_logger` to easily add style to text.
- Refactored `tango.step_graph.StepGraph` to allow initialization from a `Dict[str, Step]`.
- `Executor.execute_step_graph()` now attempts to execute all steps and summarizes success/failures.
- Upgraded PyTorch version in `tango` Docker image to latest `v1.11.0+cu113`.
- `RunGeneration` now allows model object as input.

### Fixed

- Fixed bug that mistakenly disallowed fully-qualified names containing `"_"` (underscores) in the config.
- Fixed bug where `TorchTrainStep` working directory would be left in an unrecoverable state if training failed after saving the final model weights.
- Fixed bug in `FromParams` where `**kwargs` might be passed down to the constructors of arguments.
- Fixed bug in the way dependencies are tracked between steps.
- Fixed bug that caused `MulticoreExecutor` to hang in case of a failing step that was required recursively (not directly) downstream.
- Fixed bug in the way dependencies are tracked between steps
- Compatibility with PyTorch Lightning 1.6


## [v0.6.0](https://github.com/allenai/tango/releases/tag/v0.6.0) - 2022-02-25

### Added

- New example that finetunes a pre-trained ResNet model on the Cats & Dogs dataset.
- Added a '@requires_gpus' decorator for marking tests as needing GPUs. Tests marked with this will be run in the "GPU Tests" workflow
  on dual k80 GPUs via Beaker.
- Added the "-w/--workspace" option to `tango run` and `tango server` commands. This option takes a path or URL, and instantiates the workspace from the URL using the newly added `Workspace.from_url()` method.
- Added the "workspace" field to `TangoGlobalSettings`.
- Added the "environment" field to `TangoGlobalSettings` for setting environment variables each
  time `tango` is run.
- Added a utility function to get a `StepGraph` directly from a file.
- Added `tango.settings` module and `tango settings` group of commands.
- A format for storing sequences as `SqliteSparseSequence`
- A way to massage kwargs before they determine the unique ID of a `Step`

### Changed

- `local_workspace.ExecutorMetadata` renamed to `StepExecutionMetadata` and now saved as `execution-metadata.json`.
- `tango run` without the option "-w/--workspace" or "-d/--workspace-dir" will now use a `MemoryWorkspace` instead of a `LocalWorkspace` in a temp directory, unless you've specified
  a default workspace in a `TangoGlobalSettings` file.
- Moved `tango.workspace.MemoryWorkspace` and `tango.local_workspace.LocalWorkspace` to `tango.workspaces.*`.
- Moved `tango.step_cache.MemoryStepCache` and `tango.step_cache.LocalStepCache` to `tango.step_caches.*`.
- Deprecated the `-d/--workspace-dir` command-line option. Please use `-w/--workspace` instead.

### Fixed

- Fixed a small bug `LocalWorkspace` would fail to capture the conda environment in our Docker image.
- Fixed activation of `FILE_FRIENDLY_LOGGING` when set from the corresponding environment variable.
- Fixed setting log level via the environment variable `TANGO_LOG_LEVEL`.
- Use relative paths within the `work_dir` for symbolic links to the latest and the best checkpoints in `TorchTrainStep`.
- Fixed some scenarios where Tango can hang after finishing all steps.
- `distributed_port` and `log_every` parameters won't factor into `TorchTrainStep`'s unique ID.
- `MappedSequence` now works with slicing.
- `MappedSequence` now works with Huggingface `Dataset`.
- Uncacheable steps are now visible in Tango UI.
- Fixed bug in `Registrable.list_available()` where an error might be raised if the default implementation hadn't been explicitly imported.
- Fixed issue where having a default argument to the `run()` method wasn't getting applied to the step's unique ID.


## [v0.5.0](https://github.com/allenai/tango/releases/tag/v0.5.0) - 2022-02-09

### Added

- Added `TrainingEngine` abstraction to torch integration.
- Added [FairScale](https://fairscale.readthedocs.io/en/latest/) with a `FairScaleTrainingEngine`
  that leverages FairScale's `FullyShardedDataParallel`. This is meant to be used within the `TorchTrainStep`.
- All PyTorch components (such as learning rate schedulers, optimizers, data collators, etc) from the
  transformers library and now registered under the corresponding class in the torch integration.
  For example, transformers `Adafactor` optimizer is registered as an `Optimizer` under the name
  "transformers::Adafactor". More details can be found in the documentation for the transformers integration.

### Changed

- Various changes to the parameters othe `TorchTrainStep` due to the introduction of the `TrainingEngine` class.
- Params logged as `DEBUG` level instead of `INFO` to reduce noise in logs.
- The waiting message for `FileLock` is now clear about which file it's waiting for.
- Added an easier way to get the default Tango global config
- Most methods to `TorchTrainCallback` also take an `epoch` parameter now.
- `WandbTrainCallback` now logs peak GPU memory occupied by PyTorch tensors per worker. This is useful because W&B's system metrics only display the total GPU memory reserved by PyTorch, which is always higher than the actual amount of GPU memory occupied by tensors. So these new metrics give a more accurate view into how much memory your training job is actually using.
- Plain old Python functions can now be used in `Lazy` objects.
- `LocalWorkspace` now creates a symlink to the outputs of the latest run.
- Tango is now better at guessing when a step has died and should be re-run.
- Tango is now more lenient about registering the same class under the same name twice.
- When you use `dict` instead of `Dict` in your type annotations, you now get a legible error message. Same for `List`, `Tuple`, and `Set`.

### Fixed

- Fixed a bug in `Registrable` and `FromParams` where registered function constructors would not properly construct
  arguments that were classes.
- Fixed a bug in `FromParams` that would cause a crash when an argument to the constructor had the name `params`.
- Made `FromParams` more efficient by only trying to parse the params as a `Step` when it looks like it actually could be a step.
- Fixed bug where `Executor` would crash if `git` command could not be found.
- Fixed bug where validation settings were not interpreted the right way by the torch trainer.
- When you register the same name twice using `Registrable`, you get an error message. That error message now contains the correct class name.


## [v0.4.0](https://github.com/allenai/tango/releases/tag/v0.4.0) - 2022-01-27

### Changed

- Default log level is `WARNING` instead of `ERROR`.
- The web UI now renders the step graph left-to-right.
- The web UI now shows runs by date, with the most recent run at the top.
- The web UI now shows steps in a color-coded way.
- The `tango run` command now prints user-friendly paths if possible.
- The `--include-package` flag now also accepts paths instead of module names.
- `tango.common.sqlite_sparse_sequence.SqliteSparseSequence` now lives at `tango.common.sequences.SqliteSparseSequence`.

### Fixed

- Ensure tqdm log lines always make it into the log file `out.log` even when log level is `WARNING` or `ERROR`.
- Numerous parts of Tango now have documentation when they didn't before.


## [v0.4.0rc5](https://github.com/allenai/tango/releases/tag/v0.4.0rc5) - 2022-01-19

### Added

- Added `TorchEvalStep` to torch integration, registered as "torch::eval".

### Changed

- Renamed `aggregate_val_metric` to `auto_aggregate_val_metric` in `TorchTrainStep`.
- `devices` parameter to `TorchTrainStep` replaced with `device_count: int`.
- Run name printed at the end of a run so it's easier to find.
- Type information added to package data. See [PEP 561](https://www.python.org/dev/peps/pep-0561) for more information.
- A new integration, `transformers`, with two new steps for running seq2seq models.
- Added `logging_tqdm`, if you don't want a progress bar, but you still want to see progress in the logs.
- Added `threaded_generator()`, for wrapping generators so that they run in a separate thread from the generator's consumer.
- Added a new example for evaluating the T0 model on XSum, a summarization task.
- Added `MappedSequence` for functionally wrapping sequences.
- Added `TextFormat`, in case you want to store the output of your steps in raw text instead of JSON.
- Steps can now list arguments in `SKIP_ID_ARGUMENTS` to indicate that the argument should not affect a step's
  unique id. This is useful for arguments that affect the execution of a step, but not the output.
- `Step` now implements `__str__`, so steps look pretty in the debugger.
- Added `DatasetCombineStep`, a step that combines multiple datasets into one.
- Added `common.logging.initialize_worker_logging()` function for configuring logging from worker processes/threads.
- Logs from `tango run ...` will be written to a file called `out.log` in the run directory.

### Fixed

- Fixed torch `StopEarlyCallback` state not being recovered properly on restarts.
- Fixed file friendly logging by removing special styling characters.
- Ensured exceptions captured in logs.
- `LocalWorkspace` now works properly with uncacheable steps.
- When a Tango run got killed hard, with `kill -9`, or because the machine lost power, `LocalWorkspace` would
  sometimes keep a step marked as "running", preventing further executions. This still happens sometimes, but it
  is now much less likely (and Tango gives you instructions for how to fix it).
- To make all this happen, `LocalWorkspace` now saves step info in a Sqlite database. Unfortunately that means that
  the workspace format changes and existing workspace directories won't work properly with it.
- Fixed premature cleanup of temporary directories when using `MemoryWorkspace`


## [v0.4.0rc4](https://github.com/allenai/tango/releases/tag/v0.4.0rc4) - 2021-12-20

### Fixed

- Fixed a bug where `StepInfo` fails to deserialize when `error` is an exception that can't be pickled.


## [v0.4.0rc3](https://github.com/allenai/tango/releases/tag/v0.4.0rc3) - 2021-12-15

### Added

- Added `DatasetsFormat` format and `LoadStreamingDataset` step to `datasets` integration.
- `SqliteDictFormat` for datasets.
- Added `pre_epoch()` and `post_epoch()` callback methods to PyTorch `TrainCallback`.

### Changed

- `LoadDataset` step from `datasets` integration is now cacheable, using the `DatasetsFormat` format by default.
  But this only works with non-streaming datasets. For streaming datasets, you should use the `LoadStreamingDataset` step instead.

### Fixed

- Fixed bug where `KeyboardInterrupt` exceptions were not handled properly by steps and workspaces.
- `WandbTrainCallback` now will use part of the step's unique ID as the name for the W&B run by default, to make
  it easier to indentify which tango step corresponds to each run in W&B.
- `WandbTrainCallback` will save the entire `TrainConfig` object to the W&B config.


## [v0.4.0rc2](https://github.com/allenai/tango/releases/tag/v0.4.0rc2) - 2021-12-13

### Added

- Sample experiment configurations that prove Euler's identity

### Changed

- Loosened `Click` dependency to include v7.0.
- Loosened `datasets` dependency.
- Tightened `petname` dependency to exclude next major release for safety.

### Fixed

- `Workspace`, `MemoryWorkspace`, and `LocalWorkspace` can now be imported directly from the `tango`
  base module.
- Uncacheable leaf steps would never get executed. This is now fixed.
- We were treating failed steps as if they were completed by accident.
- The visualization had a problem with showing steps that never executed because a dependency failed.
- Fixed a bug where `Lazy` inputs to a `Step` would fail to resolve arguments that come from the result
  of another step.
- Fixed a bug in `TorchTrainStep` where some arguments for distributed training (`devices`, `distributed_port`) weren't being set properly.


## [v0.4.0rc1](https://github.com/allenai/tango/releases/tag/v0.4.0rc1) - 2021-11-30

### Added

- Introduced the concept of the `Workspace`, with `LocalWorkspace` and `MemoryWorkspace` as initial implementations.
- Added a stub of a webserver that will be able to visualize runs as they happen.
- Added separate classes for `LightningTrainingTypePlugin`, `LightningPrecisionPlugin`, `LightningClusterEnvironmentPlugin`, `LightningCheckpointPlugin` for compatibility with `pytorch-lightning>=1.5.0`.
- Added a visualization of workspaces that can show step graphs while they're executing.

### Removed

- Removed old `LightningPlugin` class
- Removed requirement of the `overrides` package

### Changed

- Made it possible to construct a step graph out of `Step` objects, instead of constructing it out of `StepStub` objects.
- Removed dataset fingerprinting code, since we can now use `Step` to make sure things are cached.
- Made steps deterministic by default.
- Brought back `MemoryStepCache`, so we can run steps without configuring anything.
- W&B `torch::TrainCallback` logs with `step=step+1` now so that training curves in the W&B dashboard
  match up with checkpoints saved locally and are easier to read (e.g. step 10000 instead of 9999).
- `filelock >= 3.4` required, parameter `poll_intervall`  to `tango.common.file_lock.FileLock.acquire` renamed
  to `poll_interval`.

### Fixed

- Fixed bug in `FromParams` where a parameter to a `FromParams` class may not be instantiated correctly
  if it's a class with a generic type parameter.

## [v0.3.6](https://github.com/allenai/tango/releases/tag/v0.3.6) - 2021-11-12

### Added

- Added a `.log_batch()` method on `torch::TrainCallback` which is given the average loss across
  distributed workers, but only called every `log_every` steps.

### Removed

- Removed `.pre_log_batch()` method on `torch::TrainCallback`.

### Fixed

- Fixed typo in parameter name `remove_stale_checkpoints` in `TorchTrainStep` (previously was `remove_state_checkpoints`).
- Fixed bug in `FromParams` that would cause failures when `from __future__ import annotations`
  was used with Python older than 3.10. See [PEP 563](https://www.python.org/dev/peps/pep-0563/)
  for details.

## [v0.3.5](https://github.com/allenai/tango/releases/tag/v0.3.5) - 2021-11-05

### Fixed

- Fixed a bug in `FromParams` where the "type" parameter was ignored in some cases
  where the `Registrable` base class did not directly inherit from `Registrable`.

## [v0.3.4](https://github.com/allenai/tango/releases/tag/v0.3.4) - 2021-11-04

### Added

- Added `StopEarlyCallback`, a `torch::TrainCallback` for early stopping.
- Added parameter `remove_stale_checkpoints` to `TorchTrainStep`.

### Changed

- Minor changes to `torch::TrainCallback` interface.
- Weights & Biases `torch::TrainCallback` now logs best validation metric score.

## [v0.3.3](https://github.com/allenai/tango/releases/tag/v0.3.3) - 2021-11-04

### Added

- Added support for PEP 604 in `FromParams`, i.e. writing union types as "X | Y" instead of "Union[X, Y]".
- [internals] Added a spot for miscellaneous end-to-end integration tests (not to be confused with "tests of integrations") in `tests/end_to_end/`.
- [internals] Core tests now run on all officially supported Python versions.

### Fixed

- Fixed a bug in `FromParams` where non-`FromParams` class parameters were not instantiated
  properly (or at all).
- Fixed a bug in `FromParams` where kwargs were not passed on from a wrapper class to the wrapped class.
- Fixed small bug where some errors from git would be printed when executor metadata is created
  outside of a git repository.

## [v0.3.2](https://github.com/allenai/tango/releases/tag/v0.3.2) - 2021-11-01

### Fixed

- Fixed a bug with `FromParams` that caused `.from_params()` to fail when the params contained
  an object that was already instantiated.
- tango command no longer installs a SIGTERM handler, which fixes some bugs with integrations that use multiprocessing.

## [v0.3.1](https://github.com/allenai/tango/releases/tag/v0.3.1) - 2021-10-29

### Changed
- Updated the `LightningTrainStep` to optionally take in a `LightningDataModule` as input.

## [v0.3.0](https://github.com/allenai/tango/releases/tag/v0.3.0) - 2021-10-28

### Added

- Added `IterableDatasetDict`, a version of `DatasetDict` for streaming-like datasets.
- Added a [PyTorch Lightning](https://www.pytorchlightning.ai) integration with `LightningTrainStep`.

### Fixed

- Fixed bug with `FromParams` and `Lazy` where extra arguments would sometimes be passed down through
  to a `Lazy` class when they shouldn't.

## [v0.2.4](https://github.com/allenai/tango/releases/tag/v0.2.4) - 2021-10-22

### Added

- Added support for [torch 1.10.0](https://github.com/pytorch/pytorch/releases).

### Changed

- `--file-friendly-logging` flag is now an option to the main `tango` command, so needs
  to be passed before `run`, e.g. `tango --file-friendly-logging run ...`.

### Fixed

- Fixed bug with `Step.from_params`.
- Ensure logging is initialized is spawn processes during distributed training with `TorchTrainStep`.

## [v0.2.3](https://github.com/allenai/tango/releases/tag/v0.2.3) - 2021-10-21

### Added

- Added support for global settings file, `tango.yml`.
- Added 'include_package' (array of string) param to config spec.
- Added a custom error `StopEarly` that a `TrainCallback` can raise within the `TorchTrainStep`
  to stop training early without crashing.
- Added step config, tango command, and tango version to executor metadata.
- Executor now also saves pip dependencies and conda environment files to the run directory
  for each step.

### Fixed

- Ensured `**kwargs` arguments are logged in `FromParams`.

## [v0.2.2](https://github.com/allenai/tango/releases/tag/v0.2.2) - 2021-10-19

### Added

- Added new steps to `datasets` integration: `ConcatenateDatasets` ("datasets::concatenate") and `InterleaveDatasets` (datasets::interleave).
- Added `__contains__` and `__iter__` methods on `DatasetDict` so that it is now a `Mapping` class.
- Added `tango info` command that - among other things - displays which integrations are installed.

## [v0.2.1](https://github.com/allenai/tango/releases/tag/v0.2.1) - 2021-10-18

### Added

- Added `convert_to_tango_dataset_dict()` function in the `datasets` integration.
  It's important for step caching purposes to use this to convert a HF `DatasetDict`
  to a native Tango `DatasetDict` when that `DatasetDict` is part of the input to another
  step. Otherwise the HF `DatasetDict` will have to be pickled to determine its hash.

### Changed

- `Format.checksum()` is now an abstract method. Subclasses should only compute checksum
  on the serialized artifact and nothing else in the directory.
- [internals] Changed the relationship between `Executor`, `StepCache`, and `Step.`
  `Executor` now owns the `StepCache`, and `Step` never interacts with `StepCache` directly.

## [v0.2.0](https://github.com/allenai/tango/releases/tag/v0.2.0) - 2021-10-15

### Added

- Added a [Weights & Biases](https://wandb.ai) integration with a training callback ("wandb::log")
  for `TorchTrainStep` ("torch::train") that logs training and validation metrics to W&B.

### Fixed

- Fixed `Format.checksum()` when there is a symlink to a directory in the cache folder.

## [v0.1.3](https://github.com/allenai/tango/releases/tag/v0.1.3) - 2021-10-15

### Added

- Added the ability to track a metric other than "loss" for validation in `TorchTrainStep` ("torch::train").

### Fixed

- Final model returned from `TorchTrainStep` ("torch::train") will have best weights loaded.
- Checkpoints are saved from `TorchTrainStep` ("torch::train") even when there is no validation loop.
- Fixed `TorchTrainStep` ("torch::train") when `validation_split` is `None`.
- Fixed distributed training with `TorchTrainStep` ("torch::train") on GPU devices.

## [v0.1.2](https://github.com/allenai/tango/releases/tag/v0.1.2) - 2021-10-13

### Added

- Added support for YAML configuration files.

## [v0.1.1](https://github.com/allenai/tango/releases/tag/v0.1.1) - 2021-10-12

### Added

- `TorchTrainStep` now displays a progress bar while saving a checkpoint to file.
- The default executor now saves a "executor-metadata.json" file to the directory for each step.

### Changed

- Renamed `DirectoryStepCache` to `LocalStepCache` (registered as "local").
- `LocalStepCache` saves metadata to `cache-metadata.json` instead of `metadata.json`.

### Fixed

- Fixed bug with `TorchTrainStep` during distributed training.
- `FromParams` will automatically convert strings into `Path` types now when the annotation
  is `Path`.

## [v0.1.0](https://github.com/allenai/tango/releases/tag/v0.1.0) - 2021-10-11

### Added

- Added `StepGraph` and `Executor` abstractions.
- Added a basic PyTorch training step registered as `"torch::train"`, along with other registrable
  components, such as `Model`, `DataLoader`, `Sampler`, `DataCollator`, `Optimizer`, and `LRScheduler`.
- Added `DatasetRemixStep` in `tango.steps`.
- Added module `tango.common.sequences`.
- Added `DatasetDict` class in `tango.common.dataset_dict`.
- Added [🤗 Datasets](https://github.com/huggingface/datasets) integration.
- Added command-line options to set log level or disable logging completely.

### Changed

- `Step.work_dir`, `Step.unique_id`, `Step.dependencies`, and `Step.recursive_dependencies`
  are now a properties instead of methods.
- `tango run` command will acquire a lock on the directory to avoid race conditions.
- Integrations can now be installed with `pip install tango[INTEGRATION_NAME]`. For example,
  `pip install tango[torch]`.
- Added method `Registrable.search_modules()` for automatically finding and importing the modules
  where a given ``name`` might be registered.
- `FromParams.from_params()` and `Registrable.resolve_class_name` will now call `Registrable.search_modules()` to automatically import modules where the type might be defined.
  Thus for classes that are defined and registered within any `tango.*` submodules it is not necessary to explicitly import them.

### Fixed

- `Step` implementations can now take arbitrary `**kwargs` in their `run()` methods.

## [v0.0.3](https://github.com/allenai/tango/releases/tag/v0.0.3) - 2021-09-27

### Added

- Added `tango` command.

## [v0.0.2](https://github.com/allenai/tango/releases/tag/v0.0.2) - 2021-09-27

### Added

- Ported over core tango components from AllenNLP.

## [v0.0.1](https://github.com/allenai/tango/releases/tag/v0.0.1) - 2021-09-22

### Added

- Added initial project boilerplate.<|MERGE_RESOLUTION|>--- conflicted
+++ resolved
@@ -11,6 +11,11 @@
 
 - Removed unnecessary code coverage dev requirements.
 - Fixed issue where new version of torch caused no LR schedulers to be registered.
+
+### Changed
+
+- Added `display()` to `ExecutorOutput` for producing a table that summarizes the run
+
 
 ## [v1.2.1](https://github.com/allenai/tango/releases/tag/v1.2.1) - 2023-04-06
 
@@ -30,7 +35,6 @@
 ### Added
 
 - You can now add arguments to steps without invalidating the cache. See `Step.SKIP_DEFAULT_ARGUMENTS`.
-<<<<<<< HEAD
 - Fixed integration status messages in `tango info` command.
 - Added abstractions for `RemoteClient`, `RemoteStepCache`, and `RemoteWorkspace`.
 - Added a GS integration that comes with `GSWorkspace`, a remote `Workspace` implementation that uses google cloud storage.
@@ -51,9 +55,6 @@
 - The default log level for Tango is now `warning`.
 - You can specify multiple steps with `-s` from the `tango run` command.
 
-=======
-- Added `display()` to `ExecutorOutput` for producing a table that summarizes the run
->>>>>>> 78e60699
 
 ## [v1.1.0](https://github.com/allenai/tango/releases/tag/v1.1.0) - 2022-12-01
 
