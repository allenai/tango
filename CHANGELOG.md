--- conflicted
+++ resolved
@@ -22,13 +22,9 @@
 
 ### Fixed
 
-<<<<<<< HEAD
 - Fixed torch `StopEarlyCallback` state not being recovered properly on restarts.
-=======
-- Fixed torch `StepEarlyCallback` state not being recovered properly on restarts.
 - Fixed file friendly logging by removing special styling characters.
 - Ensured exceptions captured in logs.
->>>>>>> ecc60877
 
 ## [v0.4.0rc4](https://github.com/allenai/tango/releases/tag/v0.4.0rc4) - 2021-12-20
 
