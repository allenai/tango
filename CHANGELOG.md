# Changelog

All notable changes to this project will be documented in this file.

The format is based on [Keep a Changelog](https://keepachangelog.com/en/1.0.0/),
and this project adheres to [Semantic Versioning](https://semver.org/spec/v2.0.0.html).

## Unreleased

### Added

- Added `TrainingEngine` abstraction to torch integration.
- Added [FairScale](https://fairscale.readthedocs.io/en/latest/) with a `FairScaleTrainingEngine`
  that leverages FairScale's `FullyShardedDataParallel`. This is meant to be used within the `TorchTrainStep`.
- All PyTorch components (such as learning rate schedulers, optimizers, data collators, etc) from the
  transformers library and now registered under the corresponding class in the torch integration.
  For example, transformers `Adafactor` optimizer is registered as an `Optimizer` under the name
  "transformers::Adafactor". More details can be found in the documentation for the transformers integration.

### Changed

- Various changes to the parameters othe `TorchTrainStep` due to the introduction of the `TrainingEngine` class.
- Params logged as `DEBUG` level instead of `INFO` to reduce noise in logs.
- The waiting message for `FileLock` is now clear about which file it's waiting for.
- Added an easier way to get the default Tango global config
<<<<<<< HEAD
- Most methods to `TorchTrainCallback` also take an `epoch` parameter now.
- `WandbTrainCallback` now logs peak GPU memory occupied by PyTorch tensors per worker. This is useful because W&B's system metrics only display the total GPU memory reserved by PyTorch, which is always higher than the actual amount of GPU memory occupied by tensors. So these new metrics give a more accurate view into how much memory your training job is actually using.
=======
- Plain old Python functions can now be used in `Lazy` objects.
- `LocalWorkspace` now creates a symlink to the outputs of the latest run.
>>>>>>> de7195dc

### Fixed

- Fixed a bug in `Registrable` and `FromParams` where registered function constructors would not properly construct
  arguments that were classes.
- Fixed a bug in `FromParams` that would cause a crash when an argument to the constructor had the name `params`.
- Made `FromParams` more efficient by only trying to parse the params as a `Step` when it looks like it actually could be a step.
- Fixed bug where `Executor` would crash if `git` command could not be found.
- Fixed bug where validation settings were not interpreted the right way by the torch trainer.

### Changed

- Tango is now more lenient about registering the same class under the same name twice.


## [v0.4.0](https://github.com/allenai/tango/releases/tag/v0.4.0) - 2022-01-27

### Changed

- Default log level is `WARNING` instead of `ERROR`.
- The web UI now renders the step graph left-to-right.
- The web UI now shows runs by date, with the most recent run at the top.
- The web UI now shows steps in a color-coded way.
- The `--include-package` flag now also accepts paths instead of module names.

### Fixed

- Ensure tqdm log lines always make it into the log file `out.log` even when log level is `WARNING` or `ERROR`.

## [v0.4.0rc5](https://github.com/allenai/tango/releases/tag/v0.4.0rc5) - 2022-01-19

### Added

- Added `TorchEvalStep` to torch integration, registered as "torch::eval".

### Changed

- Renamed `aggregate_val_metric` to `auto_aggregate_val_metric` in `TorchTrainStep`.
- `devices` parameter to `TorchTrainStep` replaced with `device_count: int`.
- Run name printed at the end of a run so it's easier to find.
- Type information added to package data. See [PEP 561](https://www.python.org/dev/peps/pep-0561) for more information.
- A new integration, `transformers`, with two new steps for running seq2seq models.
- Added `logging_tqdm`, if you don't want a progress bar, but you still want to see progress in the logs.
- Added `threaded_generator()`, for wrapping generators so that they run in a separate thread from the generator's consumer.
- Added a new example for evaluating the T0 model on XSum, a summarization task.
- Added `MappedSequence` for functionally wrapping sequences.
- Added `TextFormat`, in case you want to store the output of your steps in raw text instead of JSON.
- Steps can now list arguments in `SKIP_ID_ARGUMENTS` to indicate that the argument should not affect a step's
  unique id. This is useful for arguments that affect the execution of a step, but not the output.
- `Step` now implements `__str__`, so steps look pretty in the debugger.
- Added `DatasetCombineStep`, a step that combines multiple datasets into one.
- Added `common.logging.initialize_worker_logging()` function for configuring logging from worker processes/threads.
- Logs from `tango run ...` will be written to a file called `out.log` in the run directory.

### Fixed

- Fixed torch `StopEarlyCallback` state not being recovered properly on restarts.
- Fixed file friendly logging by removing special styling characters.
- Ensured exceptions captured in logs.
- `LocalWorkspace` now works properly with uncacheable steps.
- When a Tango run got killed hard, with `kill -9`, or because the machine lost power, `LocalWorkspace` would
  sometimes keep a step marked as "running", preventing further executions. This still happens sometimes, but it
  is now much less likely (and Tango gives you instructions for how to fix it).
- To make all this happen, `LocalWorkspace` now saves step info in a Sqlite database. Unfortunately that means that
  the workspace format changes and existing workspace directories won't work properly with it.
- Fixed premature cleanup of temporary directories when using `MemoryWorkspace`


## [v0.4.0rc4](https://github.com/allenai/tango/releases/tag/v0.4.0rc4) - 2021-12-20

### Fixed

- Fixed a bug where `StepInfo` fails to deserialize when `error` is an exception that can't be pickled.


## [v0.4.0rc3](https://github.com/allenai/tango/releases/tag/v0.4.0rc3) - 2021-12-15

### Added

- Added `DatasetsFormat` format and `LoadStreamingDataset` step to `datasets` integration.
- `SqliteDictFormat` for datasets.
- Added `pre_epoch()` and `post_epoch()` callback methods to PyTorch `TrainCallback`.

### Changed

- `LoadDataset` step from `datasets` integration is now cacheable, using the `DatasetsFormat` format by default.
  But this only works with non-streaming datasets. For streaming datasets, you should use the `LoadStreamingDataset` step instead.

### Fixed

- Fixed bug where `KeyboardInterrupt` exceptions were not handled properly by steps and workspaces.
- `WandbTrainCallback` now will use part of the step's unique ID as the name for the W&B run by default, to make
  it easier to indentify which tango step corresponds to each run in W&B.
- `WandbTrainCallback` will save the entire `TrainConfig` object to the W&B config.


## [v0.4.0rc2](https://github.com/allenai/tango/releases/tag/v0.4.0rc2) - 2021-12-13

### Added

- Sample experiment configurations that prove Euler's identity

### Changed

- Loosened `Click` dependency to include v7.0.
- Loosened `datasets` dependency.
- Tightened `petname` dependency to exclude next major release for safety.

### Fixed

- `Workspace`, `MemoryWorkspace`, and `LocalWorkspace` can now be imported directly from the `tango`
  base module.
- Uncacheable leaf steps would never get executed. This is now fixed.
- We were treating failed steps as if they were completed by accident.
- The visualization had a problem with showing steps that never executed because a dependency failed.
- Fixed a bug where `Lazy` inputs to a `Step` would fail to resolve arguments that come from the result
  of another step.
- Fixed a bug in `TorchTrainStep` where some arguments for distributed training (`devices`, `distributed_port`) weren't being set properly.


## [v0.4.0rc1](https://github.com/allenai/tango/releases/tag/v0.4.0rc1) - 2021-11-30

### Added

- Introduced the concept of the `Workspace`, with `LocalWorkspace` and `MemoryWorkspace` as initial implementations.
- Added a stub of a webserver that will be able to visualize runs as they happen.
- Added separate classes for `LightningTrainingTypePlugin`, `LightningPrecisionPlugin`, `LightningClusterEnvironmentPlugin`, `LightningCheckpointPlugin` for compatibility with `pytorch-lightning>=1.5.0`.
- Added a visualization of workspaces that can show step graphs while they're executing.

### Removed

- Removed old `LightningPlugin` class
- Removed requirement of the `overrides` package

### Changed

- Made it possible to construct a step graph out of `Step` objects, instead of constructing it out of `StepStub` objects.
- Removed dataset fingerprinting code, since we can now use `Step` to make sure things are cached.
- Made steps deterministic by default.
- Brought back `MemoryStepCache`, so we can run steps without configuring anything.
- W&B `torch::TrainCallback` logs with `step=step+1` now so that training curves in the W&B dashboard
  match up with checkpoints saved locally and are easier to read (e.g. step 10000 instead of 9999).
- `filelock >= 3.4` required, parameter `poll_intervall`  to `tango.common.file_lock.FileLock.acquire` renamed
  to `poll_interval`.

### Fixed

- Fixed bug in `FromParams` where a parameter to a `FromParams` class may not be instantiated correctly
  if it's a class with a generic type parameter.

## [v0.3.6](https://github.com/allenai/tango/releases/tag/v0.3.6) - 2021-11-12

### Added

- Added a `.log_batch()` method on `torch::TrainCallback` which is given the average loss across
  distributed workers, but only called every `log_every` steps.

### Removed

- Removed `.pre_log_batch()` method on `torch::TrainCallback`.

### Fixed

- Fixed typo in parameter name `remove_stale_checkpoints` in `TorchTrainStep` (previously was `remove_state_checkpoints`).
- Fixed bug in `FromParams` that would cause failures when `from __future__ import annotations`
  was used with Python older than 3.10. See [PEP 563](https://www.python.org/dev/peps/pep-0563/)
  for details.

## [v0.3.5](https://github.com/allenai/tango/releases/tag/v0.3.5) - 2021-11-05

### Fixed

- Fixed a bug in `FromParams` where the "type" parameter was ignored in some cases
  where the `Registrable` base class did not directly inherit from `Registrable`.

## [v0.3.4](https://github.com/allenai/tango/releases/tag/v0.3.4) - 2021-11-04

### Added

- Added `StopEarlyCallback`, a `torch::TrainCallback` for early stopping.
- Added parameter `remove_stale_checkpoints` to `TorchTrainStep`.

### Changed

- Minor changes to `torch::TrainCallback` interface.
- Weights & Biases `torch::TrainCallback` now logs best validation metric score.

## [v0.3.3](https://github.com/allenai/tango/releases/tag/v0.3.3) - 2021-11-04

### Added

- Added support for PEP 604 in `FromParams`, i.e. writing union types as "X | Y" instead of "Union[X, Y]".
- [internals] Added a spot for miscellaneous end-to-end integration tests (not to be confused with "tests of integrations") in `tests/end_to_end/`.
- [internals] Core tests now run on all officially supported Python versions.

### Fixed

- Fixed a bug in `FromParams` where non-`FromParams` class parameters were not instantiated
  properly (or at all).
- Fixed a bug in `FromParams` where kwargs were not passed on from a wrapper class to the wrapped class.
- Fixed small bug where some errors from git would be printed when executor metadata is created
  outside of a git repository.

## [v0.3.2](https://github.com/allenai/tango/releases/tag/v0.3.2) - 2021-11-01

### Fixed

- Fixed a bug with `FromParams` that caused `.from_params()` to fail when the params contained
  an object that was already instantiated.
- tango command no longer installs a SIGTERM handler, which fixes some bugs with integrations that use multiprocessing.

## [v0.3.1](https://github.com/allenai/tango/releases/tag/v0.3.1) - 2021-10-29

### Changed
- Updated the `LightningTrainStep` to optionally take in a `LightningDataModule` as input.

## [v0.3.0](https://github.com/allenai/tango/releases/tag/v0.3.0) - 2021-10-28

### Added

- Added `IterableDatasetDict`, a version of `DatasetDict` for streaming-like datasets.
- Added a [PyTorch Lightning](https://www.pytorchlightning.ai) integration with `LightningTrainStep`.

### Fixed

- Fixed bug with `FromParams` and `Lazy` where extra arguments would sometimes be passed down through
  to a `Lazy` class when they shouldn't.

## [v0.2.4](https://github.com/allenai/tango/releases/tag/v0.2.4) - 2021-10-22

### Added

- Added support for [torch 1.10.0](https://github.com/pytorch/pytorch/releases).

### Changed

- `--file-friendly-logging` flag is now an option to the main `tango` command, so needs
  to be passed before `run`, e.g. `tango --file-friendly-logging run ...`.

### Fixed

- Fixed bug with `Step.from_params`.
- Ensure logging is initialized is spawn processes during distributed training with `TorchTrainStep`.

## [v0.2.3](https://github.com/allenai/tango/releases/tag/v0.2.3) - 2021-10-21

### Added

- Added support for global settings file, `tango.yml`.
- Added 'include_package' (array of string) param to config spec.
- Added a custom error `StopEarly` that a `TrainCallback` can raise within the `TorchTrainStep`
  to stop training early without crashing.
- Added step config, tango command, and tango version to executor metadata.
- Executor now also saves pip dependencies and conda environment files to the run directory
  for each step.

### Fixed

- Ensured `**kwargs` arguments are logged in `FromParams`.

## [v0.2.2](https://github.com/allenai/tango/releases/tag/v0.2.2) - 2021-10-19

### Added

- Added new steps to `datasets` integration: `ConcatenateDatasets` ("datasets::concatenate") and `InterleaveDatasets` (datasets::interleave).
- Added `__contains__` and `__iter__` methods on `DatasetDict` so that it is now a `Mapping` class.
- Added `tango info` command that - among other things - displays which integrations are installed.

## [v0.2.1](https://github.com/allenai/tango/releases/tag/v0.2.1) - 2021-10-18

### Added

- Added `convert_to_tango_dataset_dict()` function in the `datasets` integration.
  It's important for step caching purposes to use this to convert a HF `DatasetDict`
  to a native Tango `DatasetDict` when that `DatasetDict` is part of the input to another
  step. Otherwise the HF `DatasetDict` will have to be pickled to determine its hash.

### Changed

- `Format.checksum()` is now an abstract method. Subclasses should only compute checksum
  on the serialized artifact and nothing else in the directory.
- [internals] Changed the relationship between `Executor`, `StepCache`, and `Step.`
  `Executor` now owns the `StepCache`, and `Step` never interacts with `StepCache` directly.

## [v0.2.0](https://github.com/allenai/tango/releases/tag/v0.2.0) - 2021-10-15

### Added

- Added a [Weights & Biases](https://wandb.ai) integration with a training callback ("wandb::log")
  for `TorchTrainStep` ("torch::train") that logs training and validation metrics to W&B.

### Fixed

- Fixed `Format.checksum()` when there is a symlink to a directory in the cache folder.

## [v0.1.3](https://github.com/allenai/tango/releases/tag/v0.1.3) - 2021-10-15

### Added

- Added the ability to track a metric other than "loss" for validation in `TorchTrainStep` ("torch::train").

### Fixed

- Final model returned from `TorchTrainStep` ("torch::train") will have best weights loaded.
- Checkpoints are saved from `TorchTrainStep` ("torch::train") even when there is no validation loop.
- Fixed `TorchTrainStep` ("torch::train") when `validation_split` is `None`.
- Fixed distributed training with `TorchTrainStep` ("torch::train") on GPU devices.

## [v0.1.2](https://github.com/allenai/tango/releases/tag/v0.1.2) - 2021-10-13

### Added

- Added support for YAML configuration files.

## [v0.1.1](https://github.com/allenai/tango/releases/tag/v0.1.1) - 2021-10-12

### Added

- `TorchTrainStep` now displays a progress bar while saving a checkpoint to file.
- The default executor now saves a "executor-metadata.json" file to the directory for each step.

### Changed

- Renamed `DirectoryStepCache` to `LocalStepCache` (registered as "local").
- `LocalStepCache` saves metadata to `cache-metadata.json` instead of `metadata.json`.

### Fixed

- Fixed bug with `TorchTrainStep` during distributed training.
- `FromParams` will automatically convert strings into `Path` types now when the annotation
  is `Path`.

## [v0.1.0](https://github.com/allenai/tango/releases/tag/v0.1.0) - 2021-10-11

### Added

- Added `StepGraph` and `Executor` abstractions.
- Added a basic PyTorch training step registered as `"torch::train"`, along with other registrable
  components, such as `Model`, `DataLoader`, `Sampler`, `DataCollator`, `Optimizer`, and `LRScheduler`.
- Added `DatasetRemixStep` in `tango.steps`.
- Added module `tango.common.sequences`.
- Added `DatasetDict` class in `tango.common.dataset_dict`.
- Added [🤗 Datasets](https://github.com/huggingface/datasets) integration.
- Added command-line options to set log level or disable logging completely.

### Changed

- `Step.work_dir`, `Step.unique_id`, `Step.dependencies`, and `Step.recursive_dependencies`
  are now a properties instead of methods.
- `tango run` command will acquire a lock on the directory to avoid race conditions.
- Integrations can now be installed with `pip install tango[INTEGRATION_NAME]`. For example,
  `pip install tango[torch]`.
- Added method `Registrable.search_modules()` for automatically finding and importing the modules
  where a given ``name`` might be registered.
- `FromParams.from_params()` and `Registrable.resolve_class_name` will now call `Registrable.search_modules()` to automatically import modules where the type might be defined.
  Thus for classes that are defined and registered within any `tango.*` submodules it is not necessary to explicitly import them.

### Fixed

- `Step` implementations can now take arbitrary `**kwargs` in their `run()` methods.

## [v0.0.3](https://github.com/allenai/tango/releases/tag/v0.0.3) - 2021-09-27

### Added

- Added `tango` command.

## [v0.0.2](https://github.com/allenai/tango/releases/tag/v0.0.2) - 2021-09-27

### Added

- Ported over core tango components from AllenNLP.

## [v0.0.1](https://github.com/allenai/tango/releases/tag/v0.0.1) - 2021-09-22

### Added

- Added initial project boilerplate.<|MERGE_RESOLUTION|>--- conflicted
+++ resolved
@@ -23,13 +23,10 @@
 - Params logged as `DEBUG` level instead of `INFO` to reduce noise in logs.
 - The waiting message for `FileLock` is now clear about which file it's waiting for.
 - Added an easier way to get the default Tango global config
-<<<<<<< HEAD
 - Most methods to `TorchTrainCallback` also take an `epoch` parameter now.
 - `WandbTrainCallback` now logs peak GPU memory occupied by PyTorch tensors per worker. This is useful because W&B's system metrics only display the total GPU memory reserved by PyTorch, which is always higher than the actual amount of GPU memory occupied by tensors. So these new metrics give a more accurate view into how much memory your training job is actually using.
-=======
 - Plain old Python functions can now be used in `Lazy` objects.
 - `LocalWorkspace` now creates a symlink to the outputs of the latest run.
->>>>>>> de7195dc
 
 ### Fixed
 
