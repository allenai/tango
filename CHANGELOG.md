--- conflicted
+++ resolved
@@ -10,24 +10,19 @@
 ### Added
 
 - Added a [Beaker](https://beaker.org) integration that comes with `BeakerWorkspace`, a remote `Workspace` implementation that uses Beaker Datasets under the hood.
+- Added a `datasets::dataset_remix` step that provides the split remixing functionality of `tango.steps.datasest_remix.DatasetRemixStep` now for Huggingface `DatasetDict`.
 
 ### Changed
 
 - If you try to import something from a tango integration that is not fully installed due to missing dependencies, an `IntegrationMissingError` will be raised
 instead of `ModuleNotFound`.
-<<<<<<< HEAD
 - You can now set `-j 0` in `tango run` to disable multicore execution altogether.
 
 ### Fixed
 
 - Improved how steps and workspaces handle race conditions when different processes are competing to execute the same step. This would result in a `RuntimeError` before with most workspaces, but now it's handled gracefully.
-=======
 - Fixed bug which caused GradScaler state to not be saved and loaded with checkpoints. 
 
-### Added
-
-- Added a `datasets::dataset_remix` step that provides the split remixing functionality of `tango.steps.datasest_remix.DatasetRemixStep` now for Huggingface `DatasetDict`.
->>>>>>> 6bdd1ddc
 
 ## [v0.8.0](https://github.com/allenai/tango/releases/tag/v0.8.0) - 2022-05-19
 
