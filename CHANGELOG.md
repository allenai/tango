--- conflicted
+++ resolved
@@ -14,12 +14,9 @@
 
 ### Fixed
 
-<<<<<<< HEAD
 - Fixed a small bug that would result in a bunch of conda errors in the output when `LocalWorkspace`  failed to capture the conda environment.
 - Fixed activation of `FILE_FRIENDLY_LOGGING` when set from the corresponding environment variable.
-=======
 - Use relative paths within the `work_dir` for symbolic links to the latest and the best checkpoints in `TorchTrainStep`.
->>>>>>> 19f7b314
 
 
 ## [v0.5.0](https://github.com/allenai/tango/releases/tag/v0.5.0) - 2022-02-09
