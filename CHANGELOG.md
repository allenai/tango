--- conflicted
+++ resolved
@@ -10,13 +10,9 @@
 ### Added
 
 - You can now add arguments to steps without invalidating the cache. See `Step.SKIP_DEFAULT_ARGUMENTS`.
-<<<<<<< HEAD
+- Fixed integration status messages in `tango info` command.
 - Added abstractions for `RemoteClient`, `RemoteStepCache`, and `RemoteWorkspace`.
 - Added a GS integration that comes with `GSWorkspace`, a remote `Workspace` implementation that uses google cloud storage.
-=======
-- Fixed integration status messages in `tango info` command.
->>>>>>> 34dbec44
-
 
 ## [v1.1.0](https://github.com/allenai/tango/releases/tag/v1.1.0) - 2022-12-01
 
