# Changelog

All notable changes to this project will be documented in this file.

The format is based on [Keep a Changelog](https://keepachangelog.com/en/1.0.0/),
and this project adheres to [Semantic Versioning](https://semver.org/spec/v2.0.0.html).

## Unreleased

### Added

- You can now add arguments to steps without invalidating the cache. See `Step.SKIP_DEFAULT_ARGUMENTS`.
- Fixed integration status messages in `tango info` command.
<<<<<<< HEAD
- Added abstractions for `RemoteClient`, `RemoteStepCache`, and `RemoteWorkspace`.
- Added a GS integration that comes with `GSWorkspace`, a remote `Workspace` implementation that uses google cloud storage.
=======

### Fixed

- Jsonnet parsing is now much faster and works on Windows.
- Warnings about locks are now reliably printed every 30 seconds
- We now make sure Beaker jobs have the latest version of beaker-py, so that we're compatible with the latest API changes.

### Changed

- The default log level for Tango is now `warning`.

>>>>>>> 8a6775e5

## [v1.1.0](https://github.com/allenai/tango/releases/tag/v1.1.0) - 2022-12-01

### Added

- Added `gpu_type` field to `StepResources`. The `BeakerExecutor` can use this to determine which clusters to a submit a step to.
- Added `machine` field to `StepResources`. You can set this to "local" when using the `BeakerExecutor` to force it to run the step locally.
- Added `--ext-var` argument to `tango run` for setting JSONNET external variables
  when loading the experiment config.
- Added `@step()` decorator to create `Step` classes from functions.
- Added the `transformers::with_soft_prompt` integration, to make soft-prompted prefix transformers easy.

### Removed

- Removed PyTorch Lightning integration.
- Removed `tango server` command and `--serve/--no-serve` option for `tango run`.
- Removed `source_release.py`, which was checked in by accident.

### Fixed

- Fixed issue where Executor `parallelism` option in a Tango settings file would be ignored.
- Fixed a bug where the unique ID of a step that depends on a key-value of the result of another step could change if the name of the other step changes.
- Fixed a bug where importing certain libraries (like torchmetrics) would mess with our exception handling because they set `sys.excepthook` for some reason. Now we always reset `sys.excepthook` after importing.
- The type hints for the flax trainer suggested that the training split is optional when in fact it's mandatory.
- Made `BeakerWorkspace` / `BeakerStepLock` more robust when a job is preempted.
- Minor performance improvements for the Beaker executor and workspace.
- Fixed bug with `step_extra_dependencies` where uncacheable dependencies wouldn't be run.


## [v1.0.2](https://github.com/allenai/tango/releases/tag/v1.0.2) - 2022-11-14

### Changed

- `BeakerScheduler` can now return a list of clusters.

## [v1.0.1](https://github.com/allenai/tango/releases/tag/v1.0.1) - 2022-10-20

### Fixed

- `LightningTrainStep` now can take a `Lazy` model object which results in a gauranteed deterministic hash.
- Fixed issue where remote `Workspace` implementations like `WandbWorkspace` and `BeakerWorkspace` would use the same local cache regardless of the W&B / Beaker workspace
  being used.
- Fixed bug with `TorchEvalStep` when constructing callbacks.
- Fixed some import error issues caused when an integration is not installed.
- Fix incorrect reporting of final results in `MulticoreExecutor`.

### Changed

- Wandb step cache retries api call in case of timeout
- `beaker-py >= 1.11` required.

## [v1.0.0](https://github.com/allenai/tango/releases/tag/v1.0.0) - 2022-10-05

### Added

- Added `step_extra_dependencies` input field to `Step` class that can be used to force a dependency on another step even if the current step doesn't directly depend on the output of the other step. See [#418](https://github.com/allenai/tango/issues/418) for more context.

### Changed

- `beaker-py >= 1.10` required.

### Fixed

- Long log lines will be soft-wrapped to ensure that links are clickable.
- Fixed a bug where some workspaces could be left in a bad state if a step's `Format` failed to serialize the step's result in `Workspace.step_finished()`.
- Sometimes functions and methods end up as arguments to steps, which means we have to hash them. Instead of taking
  a hash of the function, we now take a hash of the function's module and name.
- Fixed a bug with the Beaker executor where it would hang at the end of a run if a step failed that is a dependency of another step.
- Fixed tests to work with new version of transformers.
- Fixed `Executor.execute_sub_graph_for_step()` to be able to run the step's dependencies in parallel.


## [v0.14.0](https://github.com/allenai/tango/releases/tag/v0.14.0) - 2022-09-20

### Added

- Adds a function to modify a Hugging Face transformer with IA3 adaptors
- Added a `BeakerScheduler` registrable class, specified as the argument `scheduler` to `BeakerExecutor`, which controls the resources assigned to steps ran on Beaker.
  Users can implement their own `BeakerScheduler` subclasses to customize the resource assignment behavior.

### Changed

- In the `tango run` command, `--no-server` is now the default. Use `--server` to start the server.

### Fixed

- Made `BeakerExecutor` more robust to connection, timeout, SSL, and other recoverable HTTP errors.
- Made the `BeakerStepLock` more robust, and as a result `BeakerWorkspace` is more
  robust and should require less manual intervention for locks in a bad state.
- Fixed a bug with the internal scheduling logic of the `BeakerExecutor` which
  could delay submitting some steps in parallel.
- Fixed a bug where creating a `StepInfo` object from params might result in unnecessary imports.
- Fixed a bug where canceling the Beaker executor might not work properly.
- Fixed a bug where the trainer trains too much when `train_epochs` is set and you're using gradient accumulation.
- Fixed a bug where included modules might not be found when using multiprocessing when they're not on `sys.path` / `PYTHONPATH`.
- Fixed how the results of uncacheable steps are displayed by `tango run`.
- Beaker executor won't run duplicate cacheable steps at the same time.

## [v0.13.0](https://github.com/allenai/tango/releases/tag/v0.13.0) - 2022-09-07

### Added

- You can now reference into a particular index of the result of another step in a config. For example: `{type: "ref", ref: "some_previous_step", key: 0}`.
  The key field can be an integer if the result of the referenced step is a list or tuple, or a string if the result of the referenced step is a dictionary.
- Added `priority` parameter to Beaker executor for setting the default task priority for Beaker jobs.
- Added `Workspace.step_result()` method for getting a step's result from the latest
  run.
- `tango run` will now display a URL to the logs for failed steps when you use the `BeakerExecutor`.

### Changed

- The `TorchTrainStep` now enables monitoring arbitrary model outputs during training. `TorchTrainEngine.forward_train` now returns a tuple `loss, model_outputs` for each micro batch and the list of model outputs for all micro batches in a batch is passed to the `TrainCallback.log_batch` and `TrainCallback.post_batch`.
- Tango will now automatically search Python modules in the current working directory
  for registered classes so that you don't always need to use the `--include-package` setting.
- The minimum supported Python version is now 3.8.
- Added support for PyTorch Lightning 1.7.x
- The Beaker Executor will no-longer live-stream logs from Beaker jobs, but logs will be viewable on Beaker and more readable.
- Only the Beaker executor requires a clean working directory

### Fixed

- Fixed a bug that did not allow a wandb artifact's type to be set from a step's metadata dictionary. 
- Fixed a bug with how the Beaker executor streams log lines from Beaker which sometimes resulted in messages missing some starting characters, and tqdm lines being duplicated.
- Fixed a bug in the Beaker workspace where the lock dataset wouldn't be removed if the step
  was found to be in an invalid state.
- Improved cluster choice logic in `BeakerExecutor` to ensure greater diversity of clusters when submitting many steps at once.
- Fixed bug where sub-processes of the multicore executor would use the wrong executor if `executor` was defined in a `tango.yml` file.
- Deterministic hashes for numpy and torch tensors were not deterministic. Now they are.


## [v0.12.0](https://github.com/allenai/tango/releases/tag/v0.12.0) - 2022-08-23

### Added

- **Step resources:**
  - Added a `step_resources` parameter to the `Step` class which should be used to describe the computational resources required to run a step.
    `Executor` implementations can use this information. For example, if your step needs 2 GPUs, you should set
    `step_resources=StepResources(gpu_count=2)` (`"step_resources": {"gpu_count": 2}` in the configuration language).
  - Added a `Step.resources()` property method. By default this returns the value specified by the `step_resources` parameter.
    If your step implementation always requires the same resources, you can just override this method so you don't have to provide
    the `step_resources` parameter.
- **Step execution:**
  - Added an `executor` field to the `tango.yml` settings. You can use this to define the executor you want to use by default.
  - Added a Beaker `Executor` to the Beaker integration, registered as an `Executor` with the name "beaker".
    To use this executor, add these lines to your `tango.yml` file:
    ```yaml
    executor:
      type: beaker
      beaker_workspace: ai2/my-workspace
      clusters:
        - ai2/general-cirrascale
    ```
    See the docs for the `BeakerExecutor` for more information on the input parameters.
- **Step class:**
  - Added a metadata field to the step class API. This can be set through the class
    variable `METADATA` or through the constructor argument `step_metadata`.
- **Weights & Biases integration:**
  - You can now change the artifact kind for step result artifacts by adding a field
    called "artifact_kind" to a step's metadata.
    For models, setting "artifact_kind" to "model" will add the corresponding artifact to W&B's new model zoo.

### Changed

- **CLI:**
  - The `tango run` command will throw an error if you have uncommitted changes in your repository, unless
    you use the `--allow-dirty` flag.
  - The `tango run` command will use the lightweight base executor (single process) by default.
    To use the multi-process executor, set `-j/--parallelism` to 1 or higher or -1 to use all available CPU cores.

### Fixed

- Fixed bug where `StepInfo` environment and platform metadata could be out-of-date if a step is run again due to failure.
- Fixed a bug where an unfortunate combination of early stopping and decreasing model performance could result in a crash in the torch trainer.

## [v0.11.0](https://github.com/allenai/tango/releases/tag/v0.11.0) - 2022-08-04

### Added

- Added a [Flax](https://flax.readthedocs.io/en/latest/) integration along with an example config.

## [v0.10.1](https://github.com/allenai/tango/releases/tag/v0.10.1) - 2022-07-26

### Fixed

- Fixed issue where the StepInfo config argument could be parsed into a Step. 
- Restored capability to run tests out-of-tree.

## [v0.10.0](https://github.com/allenai/tango/releases/tag/v0.10.0) - 2022-07-07

### Changed

- Renamed `workspace` parameter of `BeakerWorkspace` class to `beaker_workspace`.
- `Executor` class is now a `Registrable` base class. `MulticoreExecutor` is registered as "multicore".

### Removed

- Removed `StepExecutionMetadata`. Its fields have been absorbed into `StepInfo`.

### Fixed

- Improved `Step.ensure_result()` such that the step's result doesn't have to be read from the cache.
- Fixed an issue with the output from `MulticoreExecutor` such that it's now consistent with the default `Executor` for steps that were found in the cache.
- One of our error messages referred to a configuration file that no longer exists.
- Improved performance of `BeakerWorkspace`.

### Added

- Added the ability to train straight `Model` instead of just `Lazy[Model]`


## [v0.9.1](https://github.com/allenai/tango/releases/tag/v0.9.1) - 2022-06-24

### Fixed

- Fixed non-deterministic behavior in `TorchTrainStep`.
- Fixed bug in `BeakerWorkspace` where `.step_info(step)` would raise a `KeyError` if the step hasn't been registered as part of a run yet.
- Fixed a bug in `BeakerWorkspace` where it would send too many requests to the beaker service.
- Fixed a bug where `WandbWorkspace.step_finished()` or `.step_failed()` would crash if called
  from a different process than `.step_starting()`.
- Fixed a bug in `WandbWorkspace.step_finished()` which led to a `RuntimeError` sometimes while
  caching the result of a step.


## [v0.9.0](https://github.com/allenai/tango/releases/tag/v0.9.0) - 2022-06-01

### Added

- Added a [Beaker](https://beaker.org) integration that comes with `BeakerWorkspace`, a remote `Workspace` implementation that uses Beaker Datasets under the hood.
- Added a `datasets::dataset_remix` step that provides the split remixing functionality of `tango.steps.datasest_remix.DatasetRemixStep` now for Huggingface `DatasetDict`.
- Added a config and code example of Registrable to the First Step docs with edits for clarity.

### Changed

- If you try to import something from a tango integration that is not fully installed due to missing dependencies, an `IntegrationMissingError` will be raised
instead of `ModuleNotFound`.
- You can now set `-j 0` in `tango run` to disable multicore execution altogether.

### Fixed

- Improved how steps and workspaces handle race conditions when different processes are competing to execute the same step. This would result in a `RuntimeError` before with most workspaces, but now it's handled gracefully.
- Fixed bug which caused GradScaler state to not be saved and loaded with checkpoints. 

## [v0.8.0](https://github.com/allenai/tango/releases/tag/v0.8.0) - 2022-05-19

### Added

- Added a Weights & Baises remote `Workspace` implementation: `WandbWorkspace`, registered as "wandb".
  This can be instantiated from a workspace URL in the form "wandb://entity/project".
- Added a method `Workspace.step_result_for_run` which gives the result of a step given the run name and step name within that run.
- Added property `Workspace.url`, which returns a URL for the workspace that can be used to instantiate the exact same workspace using `Workspace.from_url()`. Subclasses must implement this.

### Changed

- `StepInfo` start and end times will be always be in UTC now.
- `WandbTrainCallback` now logs system metrics from each worker process in distributed training.
- `StepCache.__contains__()` and `StepCache.__getitem__()` now take accept either a `Step` or `StepInfo` as an argument (`Union[Step, StepInfo]`).
- Refactored `tango.step_graph.StepGraph` to allow initialization from a `Dict[str, Step]`.
- `Executor.execute_step_graph()` now attempts to execute all steps and summarizes success/failures.

### Fixed

- Fixed bug with `LocalWorkspace.from_parsed_url()` ([#278](https://github.com/allenai/tango/issues/278)).
- Deprecation warnings will now be logged from `tango` CLI.
- Fixed the text format in the case of serializing an iterator of string.
- Added missing default value of `None` to `TangoGlobalSettings.find_or_default()`.
- Mypy has become incompatible with transformers and datasets, so we have to disable the checks in some places.
- The `VERSION` member of step arguments that were wrapped in `Lazy` were not respected. Now they are.


## [v0.7.0](https://github.com/allenai/tango/releases/tag/v0.7.0) - 2022-04-19

### Added

- Added the "-n/--name" option to `tango run`. This option allows the user to give the run an arbitrary name.
- Added a convenience property `.workspace` to `Step` class that can be called from a step's `.run()` method to get the current `Workspace` being used.
- Gave `FromParams` objects (which includes all `Registrable` objects) the ability to version themselves.
- Added CLI option to run a single step in a config using `--step-name` or `-s`.
- Added a `MultiCoreExecutor` that executes steps in parallel.
- Added an `ExecutorOutput` dataclass that is returned by `Executor.execute_step_graph()`.
- `StepGraph` now prints itself in a readable way.
- Tango now automatically detects when it's running under a debugger, and disables multicore support accordingly. Many debuggers can't properly follow sub-processes, so this is a convenience for people who love debuggers.
- Added more models to the stuff we can import from the transformers library.
- Added new example for finetuning text-to-text models.

### Changed

- Renamed `click_logger` to `cli_logger`, and we now use [rich](https://github.com/Textualize/rich)'s logging `Handler` as the default handler, which means prettier output, better tracebacks, and you can use rich's markup syntax with the `cli_logger` to easily add style to text.
- Refactored `tango.step_graph.StepGraph` to allow initialization from a `Dict[str, Step]`.
- `Executor.execute_step_graph()` now attempts to execute all steps and summarizes success/failures.
- Upgraded PyTorch version in `tango` Docker image to latest `v1.11.0+cu113`.
- `RunGeneration` now allows model object as input.

### Fixed

- Fixed bug that mistakenly disallowed fully-qualified names containing `"_"` (underscores) in the config.
- Fixed bug where `TorchTrainStep` working directory would be left in an unrecoverable state if training failed after saving the final model weights.
- Fixed bug in `FromParams` where `**kwargs` might be passed down to the constructors of arguments.
- Fixed bug in the way dependencies are tracked between steps.
- Fixed bug that caused `MulticoreExecutor` to hang in case of a failing step that was required recursively (not directly) downstream.
- Fixed bug in the way dependencies are tracked between steps
- Compatibility with PyTorch Lightning 1.6


## [v0.6.0](https://github.com/allenai/tango/releases/tag/v0.6.0) - 2022-02-25

### Added

- New example that finetunes a pre-trained ResNet model on the Cats & Dogs dataset.
- Added a '@requires_gpus' decorator for marking tests as needing GPUs. Tests marked with this will be run in the "GPU Tests" workflow
  on dual k80 GPUs via Beaker.
- Added the "-w/--workspace" option to `tango run` and `tango server` commands. This option takes a path or URL, and instantiates the workspace from the URL using the newly added `Workspace.from_url()` method.
- Added the "workspace" field to `TangoGlobalSettings`.
- Added the "environment" field to `TangoGlobalSettings` for setting environment variables each
  time `tango` is run.
- Added a utility function to get a `StepGraph` directly from a file.
- Added `tango.settings` module and `tango settings` group of commands.
- A format for storing sequences as `SqliteSparseSequence`
- A way to massage kwargs before they determine the unique ID of a `Step`

### Changed

- `local_workspace.ExecutorMetadata` renamed to `StepExecutionMetadata` and now saved as `execution-metadata.json`.
- `tango run` without the option "-w/--workspace" or "-d/--workspace-dir" will now use a `MemoryWorkspace` instead of a `LocalWorkspace` in a temp directory, unless you've specified
  a default workspace in a `TangoGlobalSettings` file.
- Moved `tango.workspace.MemoryWorkspace` and `tango.local_workspace.LocalWorkspace` to `tango.workspaces.*`.
- Moved `tango.step_cache.MemoryStepCache` and `tango.step_cache.LocalStepCache` to `tango.step_caches.*`.
- Deprecated the `-d/--workspace-dir` command-line option. Please use `-w/--workspace` instead.

### Fixed

- Fixed a small bug `LocalWorkspace` would fail to capture the conda environment in our Docker image.
- Fixed activation of `FILE_FRIENDLY_LOGGING` when set from the corresponding environment variable.
- Fixed setting log level via the environment variable `TANGO_LOG_LEVEL`.
- Use relative paths within the `work_dir` for symbolic links to the latest and the best checkpoints in `TorchTrainStep`.
- Fixed some scenarios where Tango can hang after finishing all steps.
- `distributed_port` and `log_every` parameters won't factor into `TorchTrainStep`'s unique ID.
- `MappedSequence` now works with slicing.
- `MappedSequence` now works with Huggingface `Dataset`.
- Uncacheable steps are now visible in Tango UI.
- Fixed bug in `Registrable.list_available()` where an error might be raised if the default implementation hadn't been explicitly imported.
- Fixed issue where having a default argument to the `run()` method wasn't getting applied to the step's unique ID.


## [v0.5.0](https://github.com/allenai/tango/releases/tag/v0.5.0) - 2022-02-09

### Added

- Added `TrainingEngine` abstraction to torch integration.
- Added [FairScale](https://fairscale.readthedocs.io/en/latest/) with a `FairScaleTrainingEngine`
  that leverages FairScale's `FullyShardedDataParallel`. This is meant to be used within the `TorchTrainStep`.
- All PyTorch components (such as learning rate schedulers, optimizers, data collators, etc) from the
  transformers library and now registered under the corresponding class in the torch integration.
  For example, transformers `Adafactor` optimizer is registered as an `Optimizer` under the name
  "transformers::Adafactor". More details can be found in the documentation for the transformers integration.

### Changed

- Various changes to the parameters othe `TorchTrainStep` due to the introduction of the `TrainingEngine` class.
- Params logged as `DEBUG` level instead of `INFO` to reduce noise in logs.
- The waiting message for `FileLock` is now clear about which file it's waiting for.
- Added an easier way to get the default Tango global config
- Most methods to `TorchTrainCallback` also take an `epoch` parameter now.
- `WandbTrainCallback` now logs peak GPU memory occupied by PyTorch tensors per worker. This is useful because W&B's system metrics only display the total GPU memory reserved by PyTorch, which is always higher than the actual amount of GPU memory occupied by tensors. So these new metrics give a more accurate view into how much memory your training job is actually using.
- Plain old Python functions can now be used in `Lazy` objects.
- `LocalWorkspace` now creates a symlink to the outputs of the latest run.
- Tango is now better at guessing when a step has died and should be re-run.
- Tango is now more lenient about registering the same class under the same name twice.
- When you use `dict` instead of `Dict` in your type annotations, you now get a legible error message. Same for `List`, `Tuple`, and `Set`.

### Fixed

- Fixed a bug in `Registrable` and `FromParams` where registered function constructors would not properly construct
  arguments that were classes.
- Fixed a bug in `FromParams` that would cause a crash when an argument to the constructor had the name `params`.
- Made `FromParams` more efficient by only trying to parse the params as a `Step` when it looks like it actually could be a step.
- Fixed bug where `Executor` would crash if `git` command could not be found.
- Fixed bug where validation settings were not interpreted the right way by the torch trainer.
- When you register the same name twice using `Registrable`, you get an error message. That error message now contains the correct class name.


## [v0.4.0](https://github.com/allenai/tango/releases/tag/v0.4.0) - 2022-01-27

### Changed

- Default log level is `WARNING` instead of `ERROR`.
- The web UI now renders the step graph left-to-right.
- The web UI now shows runs by date, with the most recent run at the top.
- The web UI now shows steps in a color-coded way.
- The `tango run` command now prints user-friendly paths if possible.
- The `--include-package` flag now also accepts paths instead of module names.
- `tango.common.sqlite_sparse_sequence.SqliteSparseSequence` now lives at `tango.common.sequences.SqliteSparseSequence`.

### Fixed

- Ensure tqdm log lines always make it into the log file `out.log` even when log level is `WARNING` or `ERROR`.
- Numerous parts of Tango now have documentation when they didn't before.


## [v0.4.0rc5](https://github.com/allenai/tango/releases/tag/v0.4.0rc5) - 2022-01-19

### Added

- Added `TorchEvalStep` to torch integration, registered as "torch::eval".

### Changed

- Renamed `aggregate_val_metric` to `auto_aggregate_val_metric` in `TorchTrainStep`.
- `devices` parameter to `TorchTrainStep` replaced with `device_count: int`.
- Run name printed at the end of a run so it's easier to find.
- Type information added to package data. See [PEP 561](https://www.python.org/dev/peps/pep-0561) for more information.
- A new integration, `transformers`, with two new steps for running seq2seq models.
- Added `logging_tqdm`, if you don't want a progress bar, but you still want to see progress in the logs.
- Added `threaded_generator()`, for wrapping generators so that they run in a separate thread from the generator's consumer.
- Added a new example for evaluating the T0 model on XSum, a summarization task.
- Added `MappedSequence` for functionally wrapping sequences.
- Added `TextFormat`, in case you want to store the output of your steps in raw text instead of JSON.
- Steps can now list arguments in `SKIP_ID_ARGUMENTS` to indicate that the argument should not affect a step's
  unique id. This is useful for arguments that affect the execution of a step, but not the output.
- `Step` now implements `__str__`, so steps look pretty in the debugger.
- Added `DatasetCombineStep`, a step that combines multiple datasets into one.
- Added `common.logging.initialize_worker_logging()` function for configuring logging from worker processes/threads.
- Logs from `tango run ...` will be written to a file called `out.log` in the run directory.

### Fixed

- Fixed torch `StopEarlyCallback` state not being recovered properly on restarts.
- Fixed file friendly logging by removing special styling characters.
- Ensured exceptions captured in logs.
- `LocalWorkspace` now works properly with uncacheable steps.
- When a Tango run got killed hard, with `kill -9`, or because the machine lost power, `LocalWorkspace` would
  sometimes keep a step marked as "running", preventing further executions. This still happens sometimes, but it
  is now much less likely (and Tango gives you instructions for how to fix it).
- To make all this happen, `LocalWorkspace` now saves step info in a Sqlite database. Unfortunately that means that
  the workspace format changes and existing workspace directories won't work properly with it.
- Fixed premature cleanup of temporary directories when using `MemoryWorkspace`


## [v0.4.0rc4](https://github.com/allenai/tango/releases/tag/v0.4.0rc4) - 2021-12-20

### Fixed

- Fixed a bug where `StepInfo` fails to deserialize when `error` is an exception that can't be pickled.


## [v0.4.0rc3](https://github.com/allenai/tango/releases/tag/v0.4.0rc3) - 2021-12-15

### Added

- Added `DatasetsFormat` format and `LoadStreamingDataset` step to `datasets` integration.
- `SqliteDictFormat` for datasets.
- Added `pre_epoch()` and `post_epoch()` callback methods to PyTorch `TrainCallback`.

### Changed

- `LoadDataset` step from `datasets` integration is now cacheable, using the `DatasetsFormat` format by default.
  But this only works with non-streaming datasets. For streaming datasets, you should use the `LoadStreamingDataset` step instead.

### Fixed

- Fixed bug where `KeyboardInterrupt` exceptions were not handled properly by steps and workspaces.
- `WandbTrainCallback` now will use part of the step's unique ID as the name for the W&B run by default, to make
  it easier to indentify which tango step corresponds to each run in W&B.
- `WandbTrainCallback` will save the entire `TrainConfig` object to the W&B config.


## [v0.4.0rc2](https://github.com/allenai/tango/releases/tag/v0.4.0rc2) - 2021-12-13

### Added

- Sample experiment configurations that prove Euler's identity

### Changed

- Loosened `Click` dependency to include v7.0.
- Loosened `datasets` dependency.
- Tightened `petname` dependency to exclude next major release for safety.

### Fixed

- `Workspace`, `MemoryWorkspace`, and `LocalWorkspace` can now be imported directly from the `tango`
  base module.
- Uncacheable leaf steps would never get executed. This is now fixed.
- We were treating failed steps as if they were completed by accident.
- The visualization had a problem with showing steps that never executed because a dependency failed.
- Fixed a bug where `Lazy` inputs to a `Step` would fail to resolve arguments that come from the result
  of another step.
- Fixed a bug in `TorchTrainStep` where some arguments for distributed training (`devices`, `distributed_port`) weren't being set properly.


## [v0.4.0rc1](https://github.com/allenai/tango/releases/tag/v0.4.0rc1) - 2021-11-30

### Added

- Introduced the concept of the `Workspace`, with `LocalWorkspace` and `MemoryWorkspace` as initial implementations.
- Added a stub of a webserver that will be able to visualize runs as they happen.
- Added separate classes for `LightningTrainingTypePlugin`, `LightningPrecisionPlugin`, `LightningClusterEnvironmentPlugin`, `LightningCheckpointPlugin` for compatibility with `pytorch-lightning>=1.5.0`.
- Added a visualization of workspaces that can show step graphs while they're executing.

### Removed

- Removed old `LightningPlugin` class
- Removed requirement of the `overrides` package

### Changed

- Made it possible to construct a step graph out of `Step` objects, instead of constructing it out of `StepStub` objects.
- Removed dataset fingerprinting code, since we can now use `Step` to make sure things are cached.
- Made steps deterministic by default.
- Brought back `MemoryStepCache`, so we can run steps without configuring anything.
- W&B `torch::TrainCallback` logs with `step=step+1` now so that training curves in the W&B dashboard
  match up with checkpoints saved locally and are easier to read (e.g. step 10000 instead of 9999).
- `filelock >= 3.4` required, parameter `poll_intervall`  to `tango.common.file_lock.FileLock.acquire` renamed
  to `poll_interval`.

### Fixed

- Fixed bug in `FromParams` where a parameter to a `FromParams` class may not be instantiated correctly
  if it's a class with a generic type parameter.

## [v0.3.6](https://github.com/allenai/tango/releases/tag/v0.3.6) - 2021-11-12

### Added

- Added a `.log_batch()` method on `torch::TrainCallback` which is given the average loss across
  distributed workers, but only called every `log_every` steps.

### Removed

- Removed `.pre_log_batch()` method on `torch::TrainCallback`.

### Fixed

- Fixed typo in parameter name `remove_stale_checkpoints` in `TorchTrainStep` (previously was `remove_state_checkpoints`).
- Fixed bug in `FromParams` that would cause failures when `from __future__ import annotations`
  was used with Python older than 3.10. See [PEP 563](https://www.python.org/dev/peps/pep-0563/)
  for details.

## [v0.3.5](https://github.com/allenai/tango/releases/tag/v0.3.5) - 2021-11-05

### Fixed

- Fixed a bug in `FromParams` where the "type" parameter was ignored in some cases
  where the `Registrable` base class did not directly inherit from `Registrable`.

## [v0.3.4](https://github.com/allenai/tango/releases/tag/v0.3.4) - 2021-11-04

### Added

- Added `StopEarlyCallback`, a `torch::TrainCallback` for early stopping.
- Added parameter `remove_stale_checkpoints` to `TorchTrainStep`.

### Changed

- Minor changes to `torch::TrainCallback` interface.
- Weights & Biases `torch::TrainCallback` now logs best validation metric score.

## [v0.3.3](https://github.com/allenai/tango/releases/tag/v0.3.3) - 2021-11-04

### Added

- Added support for PEP 604 in `FromParams`, i.e. writing union types as "X | Y" instead of "Union[X, Y]".
- [internals] Added a spot for miscellaneous end-to-end integration tests (not to be confused with "tests of integrations") in `tests/end_to_end/`.
- [internals] Core tests now run on all officially supported Python versions.

### Fixed

- Fixed a bug in `FromParams` where non-`FromParams` class parameters were not instantiated
  properly (or at all).
- Fixed a bug in `FromParams` where kwargs were not passed on from a wrapper class to the wrapped class.
- Fixed small bug where some errors from git would be printed when executor metadata is created
  outside of a git repository.

## [v0.3.2](https://github.com/allenai/tango/releases/tag/v0.3.2) - 2021-11-01

### Fixed

- Fixed a bug with `FromParams` that caused `.from_params()` to fail when the params contained
  an object that was already instantiated.
- tango command no longer installs a SIGTERM handler, which fixes some bugs with integrations that use multiprocessing.

## [v0.3.1](https://github.com/allenai/tango/releases/tag/v0.3.1) - 2021-10-29

### Changed
- Updated the `LightningTrainStep` to optionally take in a `LightningDataModule` as input.

## [v0.3.0](https://github.com/allenai/tango/releases/tag/v0.3.0) - 2021-10-28

### Added

- Added `IterableDatasetDict`, a version of `DatasetDict` for streaming-like datasets.
- Added a [PyTorch Lightning](https://www.pytorchlightning.ai) integration with `LightningTrainStep`.

### Fixed

- Fixed bug with `FromParams` and `Lazy` where extra arguments would sometimes be passed down through
  to a `Lazy` class when they shouldn't.

## [v0.2.4](https://github.com/allenai/tango/releases/tag/v0.2.4) - 2021-10-22

### Added

- Added support for [torch 1.10.0](https://github.com/pytorch/pytorch/releases).

### Changed

- `--file-friendly-logging` flag is now an option to the main `tango` command, so needs
  to be passed before `run`, e.g. `tango --file-friendly-logging run ...`.

### Fixed

- Fixed bug with `Step.from_params`.
- Ensure logging is initialized is spawn processes during distributed training with `TorchTrainStep`.

## [v0.2.3](https://github.com/allenai/tango/releases/tag/v0.2.3) - 2021-10-21

### Added

- Added support for global settings file, `tango.yml`.
- Added 'include_package' (array of string) param to config spec.
- Added a custom error `StopEarly` that a `TrainCallback` can raise within the `TorchTrainStep`
  to stop training early without crashing.
- Added step config, tango command, and tango version to executor metadata.
- Executor now also saves pip dependencies and conda environment files to the run directory
  for each step.

### Fixed

- Ensured `**kwargs` arguments are logged in `FromParams`.

## [v0.2.2](https://github.com/allenai/tango/releases/tag/v0.2.2) - 2021-10-19

### Added

- Added new steps to `datasets` integration: `ConcatenateDatasets` ("datasets::concatenate") and `InterleaveDatasets` (datasets::interleave).
- Added `__contains__` and `__iter__` methods on `DatasetDict` so that it is now a `Mapping` class.
- Added `tango info` command that - among other things - displays which integrations are installed.

## [v0.2.1](https://github.com/allenai/tango/releases/tag/v0.2.1) - 2021-10-18

### Added

- Added `convert_to_tango_dataset_dict()` function in the `datasets` integration.
  It's important for step caching purposes to use this to convert a HF `DatasetDict`
  to a native Tango `DatasetDict` when that `DatasetDict` is part of the input to another
  step. Otherwise the HF `DatasetDict` will have to be pickled to determine its hash.

### Changed

- `Format.checksum()` is now an abstract method. Subclasses should only compute checksum
  on the serialized artifact and nothing else in the directory.
- [internals] Changed the relationship between `Executor`, `StepCache`, and `Step.`
  `Executor` now owns the `StepCache`, and `Step` never interacts with `StepCache` directly.

## [v0.2.0](https://github.com/allenai/tango/releases/tag/v0.2.0) - 2021-10-15

### Added

- Added a [Weights & Biases](https://wandb.ai) integration with a training callback ("wandb::log")
  for `TorchTrainStep` ("torch::train") that logs training and validation metrics to W&B.

### Fixed

- Fixed `Format.checksum()` when there is a symlink to a directory in the cache folder.

## [v0.1.3](https://github.com/allenai/tango/releases/tag/v0.1.3) - 2021-10-15

### Added

- Added the ability to track a metric other than "loss" for validation in `TorchTrainStep` ("torch::train").

### Fixed

- Final model returned from `TorchTrainStep` ("torch::train") will have best weights loaded.
- Checkpoints are saved from `TorchTrainStep` ("torch::train") even when there is no validation loop.
- Fixed `TorchTrainStep` ("torch::train") when `validation_split` is `None`.
- Fixed distributed training with `TorchTrainStep` ("torch::train") on GPU devices.

## [v0.1.2](https://github.com/allenai/tango/releases/tag/v0.1.2) - 2021-10-13

### Added

- Added support for YAML configuration files.

## [v0.1.1](https://github.com/allenai/tango/releases/tag/v0.1.1) - 2021-10-12

### Added

- `TorchTrainStep` now displays a progress bar while saving a checkpoint to file.
- The default executor now saves a "executor-metadata.json" file to the directory for each step.

### Changed

- Renamed `DirectoryStepCache` to `LocalStepCache` (registered as "local").
- `LocalStepCache` saves metadata to `cache-metadata.json` instead of `metadata.json`.

### Fixed

- Fixed bug with `TorchTrainStep` during distributed training.
- `FromParams` will automatically convert strings into `Path` types now when the annotation
  is `Path`.

## [v0.1.0](https://github.com/allenai/tango/releases/tag/v0.1.0) - 2021-10-11

### Added

- Added `StepGraph` and `Executor` abstractions.
- Added a basic PyTorch training step registered as `"torch::train"`, along with other registrable
  components, such as `Model`, `DataLoader`, `Sampler`, `DataCollator`, `Optimizer`, and `LRScheduler`.
- Added `DatasetRemixStep` in `tango.steps`.
- Added module `tango.common.sequences`.
- Added `DatasetDict` class in `tango.common.dataset_dict`.
- Added [🤗 Datasets](https://github.com/huggingface/datasets) integration.
- Added command-line options to set log level or disable logging completely.

### Changed

- `Step.work_dir`, `Step.unique_id`, `Step.dependencies`, and `Step.recursive_dependencies`
  are now a properties instead of methods.
- `tango run` command will acquire a lock on the directory to avoid race conditions.
- Integrations can now be installed with `pip install tango[INTEGRATION_NAME]`. For example,
  `pip install tango[torch]`.
- Added method `Registrable.search_modules()` for automatically finding and importing the modules
  where a given ``name`` might be registered.
- `FromParams.from_params()` and `Registrable.resolve_class_name` will now call `Registrable.search_modules()` to automatically import modules where the type might be defined.
  Thus for classes that are defined and registered within any `tango.*` submodules it is not necessary to explicitly import them.

### Fixed

- `Step` implementations can now take arbitrary `**kwargs` in their `run()` methods.

## [v0.0.3](https://github.com/allenai/tango/releases/tag/v0.0.3) - 2021-09-27

### Added

- Added `tango` command.

## [v0.0.2](https://github.com/allenai/tango/releases/tag/v0.0.2) - 2021-09-27

### Added

- Ported over core tango components from AllenNLP.

## [v0.0.1](https://github.com/allenai/tango/releases/tag/v0.0.1) - 2021-09-22

### Added

- Added initial project boilerplate.<|MERGE_RESOLUTION|>--- conflicted
+++ resolved
@@ -11,10 +11,8 @@
 
 - You can now add arguments to steps without invalidating the cache. See `Step.SKIP_DEFAULT_ARGUMENTS`.
 - Fixed integration status messages in `tango info` command.
-<<<<<<< HEAD
 - Added abstractions for `RemoteClient`, `RemoteStepCache`, and `RemoteWorkspace`.
 - Added a GS integration that comes with `GSWorkspace`, a remote `Workspace` implementation that uses google cloud storage.
-=======
 
 ### Fixed
 
@@ -26,7 +24,6 @@
 
 - The default log level for Tango is now `warning`.
 
->>>>>>> 8a6775e5
 
 ## [v1.1.0](https://github.com/allenai/tango/releases/tag/v1.1.0) - 2022-12-01
 
