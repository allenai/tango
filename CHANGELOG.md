--- conflicted
+++ resolved
@@ -18,31 +18,18 @@
 - We now set the `TEMP` environment variable to a step's work directory while a step executes, so that arbitrary code can benefit from it.
 - Tango now automatically detects when it's running under a debugger, and disables multicore support accordingly. Many debuggers can't properly follow sub-processes, so this is a convenience for people who love debuggers.
 
-<<<<<<< HEAD
 ### Fixed
 
 - Fixed bug that mistakenly disallowed fully-qualified names containing `"_"` (underscores) in the config.
 - Some unrelated objects might unexpectedly hash to the same thing. This is now fixed.
-
-### Changed
-
+- Fixed bug in `FromParams` where `**kwargs` might be passed down to the constructors of arguments.
+
+### Changed
+
+- Renamed `click_logger` to `cli_logger`, and we now use [rich](https://github.com/Textualize/rich)'s logging `Handler` as the default handler, which means prettier output, better tracebacks, and you can use rich's markup syntax with the `cli_logger` to easily add style to text.
 - Refactored `tango.step_graph.StepGraph` to allow initialization from a `Dict[str, Step]`.
 - `Executor.execute_step_graph()` now attempts to execute all steps and summarizes success/failures.
 - Upgraded PyTorch version in `tango` Docker image to latest `v1.11.0+cu113`.
-=======
-### Changed
-
-- Renamed `click_logger` to `cli_logger`, and we now use [rich](https://github.com/Textualize/rich)'s logging `Handler` as the default handler, which means prettier output, better tracebacks, and you can use rich's markup syntax with the `cli_logger` to easily add style to text.
-- Upgraded PyTorch version in `tango` Docker image to latest `v1.11.0+cu113`.
-- Refactored `tango.step_graph.StepGraph` to allow initialization from a `Dict[str, Step]`.
-- `Executor.execute_step_graph()` now attempts to execute all steps and summarizes success/failures.
-
-### Fixed
-
-- Fixed bug that mistakenly disallowed fully-qualified names containing `"_"` (underscores) in the config.
-- Fixed bug where `TorchTrainStep` working directory would be left in an unrecoverable state if training failed after saving the final model weights.
-- Fixed bug in `FromParams` where `**kwargs` might be passed down to the constructors of arguments.
->>>>>>> ccc37cef
 
 
 ## [v0.6.0](https://github.com/allenai/tango/releases/tag/v0.6.0) - 2022-02-25
