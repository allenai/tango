# Changelog

All notable changes to this project will be documented in this file.

The format is based on [Keep a Changelog](https://keepachangelog.com/en/1.0.0/),
and this project adheres to [Semantic Versioning](https://semver.org/spec/v2.0.0.html).

## Unreleased

### Added

- You can now add arguments to steps without invalidating the cache. See `Step.SKIP_DEFAULT_ARGUMENTS`.
- Fixed integration status messages in `tango info` command.

<<<<<<< HEAD
### Changed

- The default log level for Tango is now `warning`.
=======
### Fixed

- Warnings about locks are now reliably printed every 30 seconds
>>>>>>> 8d29321b


## [v1.1.0](https://github.com/allenai/tango/releases/tag/v1.1.0) - 2022-12-01

### Added

- Added `gpu_type` field to `StepResources`. The `BeakerExecutor` can use this to determine which clusters to a submit a step to.
- Added `machine` field to `StepResources`. You can set this to "local" when using the `BeakerExecutor` to force it to run the step locally.
- Added `--ext-var` argument to `tango run` for setting JSONNET external variables
  when loading the experiment config.
- Added `@step()` decorator to create `Step` classes from functions.
- Added the `transformers::with_soft_prompt` integration, to make soft-prompted prefix transformers easy.

### Removed

- Removed PyTorch Lightning integration.
- Removed `tango server` command and `--serve/--no-serve` option for `tango run`.
- Removed `source_release.py`, which was checked in by accident.

### Fixed

- Fixed issue where Executor `parallelism` option in a Tango settings file would be ignored.
- Fixed a bug where the unique ID of a step that depends on a key-value of the result of another step could change if the name of the other step changes.
- Fixed a bug where importing certain libraries (like torchmetrics) would mess with our exception handling because they set `sys.excepthook` for some reason. Now we always reset `sys.excepthook` after importing.
- The type hints for the flax trainer suggested that the training split is optional when in fact it's mandatory.
- Made `BeakerWorkspace` / `BeakerStepLock` more robust when a job is preempted.
- Minor performance improvements for the Beaker executor and workspace.
- Fixed bug with `step_extra_dependencies` where uncacheable dependencies wouldn't be run.


## [v1.0.2](https://github.com/allenai/tango/releases/tag/v1.0.2) - 2022-11-14

### Changed

- `BeakerScheduler` can now return a list of clusters.

## [v1.0.1](https://github.com/allenai/tango/releases/tag/v1.0.1) - 2022-10-20

### Fixed

- `LightningTrainStep` now can take a `Lazy` model object which results in a gauranteed deterministic hash.
- Fixed issue where remote `Workspace` implementations like `WandbWorkspace` and `BeakerWorkspace` would use the same local cache regardless of the W&B / Beaker workspace
  being used.
- Fixed bug with `TorchEvalStep` when constructing callbacks.
- Fixed some import error issues caused when an integration is not installed.
- Fix incorrect reporting of final results in `MulticoreExecutor`.

### Changed

- Wandb step cache retries api call in case of timeout
- `beaker-py >= 1.11` required.

## [v1.0.0](https://github.com/allenai/tango/releases/tag/v1.0.0) - 2022-10-05

### Added

- Added `step_extra_dependencies` input field to `Step` class that can be used to force a dependency on another step even if the current step doesn't directly depend on the output of the other step. See [#418](https://github.com/allenai/tango/issues/418) for more context.

### Changed

- `beaker-py >= 1.10` required.

### Fixed

- Long log lines will be soft-wrapped to ensure that links are clickable.
- Fixed a bug where some workspaces could be left in a bad state if a step's `Format` failed to serialize the step's result in `Workspace.step_finished()`.
- Sometimes functions and methods end up as arguments to steps, which means we have to hash them. Instead of taking
  a hash of the function, we now take a hash of the function's module and name.
- Fixed a bug with the Beaker executor where it would hang at the end of a run if a step failed that is a dependency of another step.
- Fixed tests to work with new version of transformers.
- Fixed `Executor.execute_sub_graph_for_step()` to be able to run the step's dependencies in parallel.


## [v0.14.0](https://github.com/allenai/tango/releases/tag/v0.14.0) - 2022-09-20

### Added

- Adds a function to modify a Hugging Face transformer with IA3 adaptors
- Added a `BeakerScheduler` registrable class, specified as the argument `scheduler` to `BeakerExecutor`, which controls the resources assigned to steps ran on Beaker.
  Users can implement their own `BeakerScheduler` subclasses to customize the resource assignment behavior.

### Changed

- In the `tango run` command, `--no-server` is now the default. Use `--server` to start the server.

### Fixed

- Made `BeakerExecutor` more robust to connection, timeout, SSL, and other recoverable HTTP errors.
- Made the `BeakerStepLock` more robust, and as a result `BeakerWorkspace` is more
  robust and should require less manual intervention for locks in a bad state.
- Fixed a bug with the internal scheduling logic of the `BeakerExecutor` which
  could delay submitting some steps in parallel.
- Fixed a bug where creating a `StepInfo` object from params might result in unnecessary imports.
- Fixed a bug where canceling the Beaker executor might not work properly.
- Fixed a bug where the trainer trains too much when `train_epochs` is set and you're using gradient accumulation.
- Fixed a bug where included modules might not be found when using multiprocessing when they're not on `sys.path` / `PYTHONPATH`.
- Fixed how the results of uncacheable steps are displayed by `tango run`.
- Beaker executor won't run duplicate cacheable steps at the same time.

## [v0.13.0](https://github.com/allenai/tango/releases/tag/v0.13.0) - 2022-09-07

### Added

- You can now reference into a particular index of the result of another step in a config. For example: `{type: "ref", ref: "some_previous_step", key: 0}`.
  The key field can be an integer if the result of the referenced step is a list or tuple, or a string if the result of the referenced step is a dictionary.
- Added `priority` parameter to Beaker executor for setting the default task priority for Beaker jobs.
- Added `Workspace.step_result()` method for getting a step's result from the latest
  run.
- `tango run` will now display a URL to the logs for failed steps when you use the `BeakerExecutor`.

### Changed

- The `TorchTrainStep` now enables monitoring arbitrary model outputs during training. `TorchTrainEngine.forward_train` now returns a tuple `loss, model_outputs` for each micro batch and the list of model outputs for all micro batches in a batch is passed to the `TrainCallback.log_batch` and `TrainCallback.post_batch`.
- Tango will now automatically search Python modules in the current working directory
  for registered classes so that you don't always need to use the `--include-package` setting.
- The minimum supported Python version is now 3.8.
- Added support for PyTorch Lightning 1.7.x
- The Beaker Executor will no-longer live-stream logs from Beaker jobs, but logs will be viewable on Beaker and more readable.
- Only the Beaker executor requires a clean working directory

### Fixed

- Fixed a bug that did not allow a wandb artifact's type to be set from a step's metadata dictionary. 
- Fixed a bug with how the Beaker executor streams log lines from Beaker which sometimes resulted in messages missing some starting characters, and tqdm lines being duplicated.
- Fixed a bug in the Beaker workspace where the lock dataset wouldn't be removed if the step
  was found to be in an invalid state.
- Improved cluster choice logic in `BeakerExecutor` to ensure greater diversity of clusters when submitting many steps at once.
- Fixed bug where sub-processes of the multicore executor would use the wrong executor if `executor` was defined in a `tango.yml` file.
- Deterministic hashes for numpy and torch tensors were not deterministic. Now they are.


## [v0.12.0](https://github.com/allenai/tango/releases/tag/v0.12.0) - 2022-08-23

### Added

- **Step resources:**
  - Added a `step_resources` parameter to the `Step` class which should be used to describe the computational resources required to run a step.
    `Executor` implementations can use this information. For example, if your step needs 2 GPUs, you should set
    `step_resources=StepResources(gpu_count=2)` (`"step_resources": {"gpu_count": 2}` in the configuration language).
  - Added a `Step.resources()` property method. By default this returns the value specified by the `step_resources` parameter.
    If your step implementation always requires the same resources, you can just override this method so you don't have to provide
    the `step_resources` parameter.
- **Step execution:**
  - Added an `executor` field to the `tango.yml` settings. You can use this to define the executor you want to use by default.
  - Added a Beaker `Executor` to the Beaker integration, registered as an `Executor` with the name "beaker".
    To use this executor, add these lines to your `tango.yml` file:
    ```yaml
    executor:
      type: beaker
      beaker_workspace: ai2/my-workspace
      clusters:
        - ai2/general-cirrascale
    ```
    See the docs for the `BeakerExecutor` for more information on the input parameters.
- **Step class:**
  - Added a metadata field to the step class API. This can be set through the class
    variable `METADATA` or through the constructor argument `step_metadata`.
- **Weights & Biases integration:**
  - You can now change the artifact kind for step result artifacts by adding a field
    called "artifact_kind" to a step's metadata.
    For models, setting "artifact_kind" to "model" will add the corresponding artifact to W&B's new model zoo.

### Changed

- **CLI:**
  - The `tango run` command will throw an error if you have uncommitted changes in your repository, unless
    you use the `--allow-dirty` flag.
  - The `tango run` command will use the lightweight base executor (single process) by default.
    To use the multi-process executor, set `-j/--parallelism` to 1 or higher or -1 to use all available CPU cores.

### Fixed

- Fixed bug where `StepInfo` environment and platform metadata could be out-of-date if a step is run again due to failure.
- Fixed a bug where an unfortunate combination of early stopping and decreasing model performance could result in a crash in the torch trainer.

## [v0.11.0](https://github.com/allenai/tango/releases/tag/v0.11.0) - 2022-08-04

### Added

- Added a [Flax](https://flax.readthedocs.io/en/latest/) integration along with an example config.

## [v0.10.1](https://github.com/allenai/tango/releases/tag/v0.10.1) - 2022-07-26

### Fixed

- Fixed issue where the StepInfo config argument could be parsed into a Step. 
- Restored capability to run tests out-of-tree.

## [v0.10.0](https://github.com/allenai/tango/releases/tag/v0.10.0) - 2022-07-07

### Changed

- Renamed `workspace` parameter of `BeakerWorkspace` class to `beaker_workspace`.
- `Executor` class is now a `Registrable` base class. `MulticoreExecutor` is registered as "multicore".

### Removed

- Removed `StepExecutionMetadata`. Its fields have been absorbed into `StepInfo`.

### Fixed

- Improved `Step.ensure_result()` such that the step's result doesn't have to be read from the cache.
- Fixed an issue with the output from `MulticoreExecutor` such that it's now consistent with the default `Executor` for steps that were found in the cache.
- One of our error messages referred to a configuration file that no longer exists.
- Improved performance of `BeakerWorkspace`.

### Added

- Added the ability to train straight `Model` instead of just `Lazy[Model]`


## [v0.9.1](https://github.com/allenai/tango/releases/tag/v0.9.1) - 2022-06-24

### Fixed

- Fixed non-deterministic behavior in `TorchTrainStep`.
- Fixed bug in `BeakerWorkspace` where `.step_info(step)` would raise a `KeyError` if the step hasn't been registered as part of a run yet.
- Fixed a bug in `BeakerWorkspace` where it would send too many requests to the beaker service.
- Fixed a bug where `WandbWorkspace.step_finished()` or `.step_failed()` would crash if called
  from a different process than `.step_starting()`.
- Fixed a bug in `WandbWorkspace.step_finished()` which led to a `RuntimeError` sometimes while
  caching the result of a step.


## [v0.9.0](https://github.com/allenai/tango/releases/tag/v0.9.0) - 2022-06-01

### Added

- Added a [Beaker](https://beaker.org) integration that comes with `BeakerWorkspace`, a remote `Workspace` implementation that uses Beaker Datasets under the hood.
- Added a `datasets::dataset_remix` step that provides the split remixing functionality of `tango.steps.datasest_remix.DatasetRemixStep` now for Huggingface `DatasetDict`.
- Added a config and code example of Registrable to the First Step docs with edits for clarity.

### Changed

- If you try to import something from a tango integration that is not fully installed due to missing dependencies, an `IntegrationMissingError` will be raised
instead of `ModuleNotFound`.
- You can now set `-j 0` in `tango run` to disable multicore execution altogether.

### Fixed

- Improved how steps and workspaces handle race conditions when different processes are competing to execute the same step. This would result in a `RuntimeError` before with most workspaces, but now it's handled gracefully.
- Fixed bug which caused GradScaler state to not be saved and loaded with checkpoints. 

## [v0.8.0](https://github.com/allenai/tango/releases/tag/v0.8.0) - 2022-05-19

### Added

- Added a Weights & Baises remote `Workspace` implementation: `WandbWorkspace`, registered as "wandb".
  This can be instantiated from a workspace URL in the form "wandb://entity/project".
- Added a method `Workspace.step_result_for_run` which gives the result of a step given the run name and step name within that run.
- Added property `Workspace.url`, which returns a URL for the workspace that can be used to instantiate the exact same workspace using `Workspace.from_url()`. Subclasses must implement this.

### Changed

- `StepInfo` start and end times will be always be in UTC now.
- `WandbTrainCallback` now logs system metrics from each worker process in distributed training.
- `StepCache.__contains__()` and `StepCache.__getitem__()` now take accept either a `Step` or `StepInfo` as an argument (`Union[Step, StepInfo]`).
- Refactored `tango.step_graph.StepGraph` to allow initialization from a `Dict[str, Step]`.
- `Executor.execute_step_graph()` now attempts to execute all steps and summarizes success/failures.

### Fixed

- Fixed bug with `LocalWorkspace.from_parsed_url()` ([#278](https://github.com/allenai/tango/issues/278)).
- Deprecation warnings will now be logged from `tango` CLI.
- Fixed the text format in the case of serializing an iterator of string.
- Added missing default value of `None` to `TangoGlobalSettings.find_or_default()`.
- Mypy has become incompatible with transformers and datasets, so we have to disable the checks in some places.
- The `VERSION` member of step arguments that were wrapped in `Lazy` were not respected. Now they are.


## [v0.7.0](https://github.com/allenai/tango/releases/tag/v0.7.0) - 2022-04-19

### Added

- Added the "-n/--name" option to `tango run`. This option allows the user to give the run an arbitrary name.
- Added a convenience property `.workspace` to `Step` class that can be called from a step's `.run()` method to get the current `Workspace` being used.
- Gave `FromParams` objects (which includes all `Registrable` objects) the ability to version themselves.
- Added CLI option to run a single step in a config using `--step-name` or `-s`.
- Added a `MultiCoreExecutor` that executes steps in parallel.
- Added an `ExecutorOutput` dataclass that is returned by `Executor.execute_step_graph()`.
- `StepGraph` now prints itself in a readable way.
- Tango now automatically detects when it's running under a debugger, and disables multicore support accordingly. Many debuggers can't properly follow sub-processes, so this is a convenience for people who love debuggers.
- Added more models to the stuff we can import from the transformers library.
- Added new example for finetuning text-to-text models.

### Changed

- Renamed `click_logger` to `cli_logger`, and we now use [rich](https://github.com/Textualize/rich)'s logging `Handler` as the default handler, which means prettier output, better tracebacks, and you can use rich's markup syntax with the `cli_logger` to easily add style to text.
- Refactored `tango.step_graph.StepGraph` to allow initialization from a `Dict[str, Step]`.
- `Executor.execute_step_graph()` now attempts to execute all steps and summarizes success/failures.
- Upgraded PyTorch version in `tango` Docker image to latest `v1.11.0+cu113`.
- `RunGeneration` now allows model object as input.

### Fixed

- Fixed bug that mistakenly disallowed fully-qualified names containing `"_"` (underscores) in the config.
- Fixed bug where `TorchTrainStep` working directory would be left in an unrecoverable state if training failed after saving the final model weights.
- Fixed bug in `FromParams` where `**kwargs` might be passed down to the constructors of arguments.
- Fixed bug in the way dependencies are tracked between steps.
- Fixed bug that caused `MulticoreExecutor` to hang in case of a failing step that was required recursively (not directly) downstream.
- Fixed bug in the way dependencies are tracked between steps
- Compatibility with PyTorch Lightning 1.6


## [v0.6.0](https://github.com/allenai/tango/releases/tag/v0.6.0) - 2022-02-25

### Added

- New example that finetunes a pre-trained ResNet model on the Cats & Dogs dataset.
- Added a '@requires_gpus' decorator for marking tests as needing GPUs. Tests marked with this will be run in the "GPU Tests" workflow
  on dual k80 GPUs via Beaker.
- Added the "-w/--workspace" option to `tango run` and `tango server` commands. This option takes a path or URL, and instantiates the workspace from the URL using the newly added `Workspace.from_url()` method.
- Added the "workspace" field to `TangoGlobalSettings`.
- Added the "environment" field to `TangoGlobalSettings` for setting environment variables each
  time `tango` is run.
- Added a utility function to get a `StepGraph` directly from a file.
- Added `tango.settings` module and `tango settings` group of commands.
- A format for storing sequences as `SqliteSparseSequence`
- A way to massage kwargs before they determine the unique ID of a `Step`

### Changed

- `local_workspace.ExecutorMetadata` renamed to `StepExecutionMetadata` and now saved as `execution-metadata.json`.
- `tango run` without the option "-w/--workspace" or "-d/--workspace-dir" will now use a `MemoryWorkspace` instead of a `LocalWorkspace` in a temp directory, unless you've specified
  a default workspace in a `TangoGlobalSettings` file.
- Moved `tango.workspace.MemoryWorkspace` and `tango.local_workspace.LocalWorkspace` to `tango.workspaces.*`.
- Moved `tango.step_cache.MemoryStepCache` and `tango.step_cache.LocalStepCache` to `tango.step_caches.*`.
- Deprecated the `-d/--workspace-dir` command-line option. Please use `-w/--workspace` instead.

### Fixed

- Fixed a small bug `LocalWorkspace` would fail to capture the conda environment in our Docker image.
- Fixed activation of `FILE_FRIENDLY_LOGGING` when set from the corresponding environment variable.
- Fixed setting log level via the environment variable `TANGO_LOG_LEVEL`.
- Use relative paths within the `work_dir` for symbolic links to the latest and the best checkpoints in `TorchTrainStep`.
- Fixed some scenarios where Tango can hang after finishing all steps.
- `distributed_port` and `log_every` parameters won't factor into `TorchTrainStep`'s unique ID.
- `MappedSequence` now works with slicing.
- `MappedSequence` now works with Huggingface `Dataset`.
- Uncacheable steps are now visible in Tango UI.
- Fixed bug in `Registrable.list_available()` where an error might be raised if the default implementation hadn't been explicitly imported.
- Fixed issue where having a default argument to the `run()` method wasn't getting applied to the step's unique ID.


## [v0.5.0](https://github.com/allenai/tango/releases/tag/v0.5.0) - 2022-02-09

### Added

- Added `TrainingEngine` abstraction to torch integration.
- Added [FairScale](https://fairscale.readthedocs.io/en/latest/) with a `FairScaleTrainingEngine`
  that leverages FairScale's `FullyShardedDataParallel`. This is meant to be used within the `TorchTrainStep`.
- All PyTorch components (such as learning rate schedulers, optimizers, data collators, etc) from the
  transformers library and now registered under the corresponding class in the torch integration.
  For example, transformers `Adafactor` optimizer is registered as an `Optimizer` under the name
  "transformers::Adafactor". More details can be found in the documentation for the transformers integration.

### Changed

- Various changes to the parameters othe `TorchTrainStep` due to the introduction of the `TrainingEngine` class.
- Params logged as `DEBUG` level instead of `INFO` to reduce noise in logs.
- The waiting message for `FileLock` is now clear about which file it's waiting for.
- Added an easier way to get the default Tango global config
- Most methods to `TorchTrainCallback` also take an `epoch` parameter now.
- `WandbTrainCallback` now logs peak GPU memory occupied by PyTorch tensors per worker. This is useful because W&B's system metrics only display the total GPU memory reserved by PyTorch, which is always higher than the actual amount of GPU memory occupied by tensors. So these new metrics give a more accurate view into how much memory your training job is actually using.
- Plain old Python functions can now be used in `Lazy` objects.
- `LocalWorkspace` now creates a symlink to the outputs of the latest run.
- Tango is now better at guessing when a step has died and should be re-run.
- Tango is now more lenient about registering the same class under the same name twice.
- When you use `dict` instead of `Dict` in your type annotations, you now get a legible error message. Same for `List`, `Tuple`, and `Set`.

### Fixed

- Fixed a bug in `Registrable` and `FromParams` where registered function constructors would not properly construct
  arguments that were classes.
- Fixed a bug in `FromParams` that would cause a crash when an argument to the constructor had the name `params`.
- Made `FromParams` more efficient by only trying to parse the params as a `Step` when it looks like it actually could be a step.
- Fixed bug where `Executor` would crash if `git` command could not be found.
- Fixed bug where validation settings were not interpreted the right way by the torch trainer.
- When you register the same name twice using `Registrable`, you get an error message. That error message now contains the correct class name.


## [v0.4.0](https://github.com/allenai/tango/releases/tag/v0.4.0) - 2022-01-27

### Changed

- Default log level is `WARNING` instead of `ERROR`.
- The web UI now renders the step graph left-to-right.
- The web UI now shows runs by date, with the most recent run at the top.
- The web UI now shows steps in a color-coded way.
- The `tango run` command now prints user-friendly paths if possible.
- The `--include-package` flag now also accepts paths instead of module names.
- `tango.common.sqlite_sparse_sequence.SqliteSparseSequence` now lives at `tango.common.sequences.SqliteSparseSequence`.

### Fixed

- Ensure tqdm log lines always make it into the log file `out.log` even when log level is `WARNING` or `ERROR`.
- Numerous parts of Tango now have documentation when they didn't before.


## [v0.4.0rc5](https://github.com/allenai/tango/releases/tag/v0.4.0rc5) - 2022-01-19

### Added

- Added `TorchEvalStep` to torch integration, registered as "torch::eval".

### Changed

- Renamed `aggregate_val_metric` to `auto_aggregate_val_metric` in `TorchTrainStep`.
- `devices` parameter to `TorchTrainStep` replaced with `device_count: int`.
- Run name printed at the end of a run so it's easier to find.
- Type information added to package data. See [PEP 561](https://www.python.org/dev/peps/pep-0561) for more information.
- A new integration, `transformers`, with two new steps for running seq2seq models.
- Added `logging_tqdm`, if you don't want a progress bar, but you still want to see progress in the logs.
- Added `threaded_generator()`, for wrapping generators so that they run in a separate thread from the generator's consumer.
- Added a new example for evaluating the T0 model on XSum, a summarization task.
- Added `MappedSequence` for functionally wrapping sequences.
- Added `TextFormat`, in case you want to store the output of your steps in raw text instead of JSON.
- Steps can now list arguments in `SKIP_ID_ARGUMENTS` to indicate that the argument should not affect a step's
  unique id. This is useful for arguments that affect the execution of a step, but not the output.
- `Step` now implements `__str__`, so steps look pretty in the debugger.
- Added `DatasetCombineStep`, a step that combines multiple datasets into one.
- Added `common.logging.initialize_worker_logging()` function for configuring logging from worker processes/threads.
- Logs from `tango run ...` will be written to a file called `out.log` in the run directory.

### Fixed

- Fixed torch `StopEarlyCallback` state not being recovered properly on restarts.
- Fixed file friendly logging by removing special styling characters.
- Ensured exceptions captured in logs.
- `LocalWorkspace` now works properly with uncacheable steps.
- When a Tango run got killed hard, with `kill -9`, or because the machine lost power, `LocalWorkspace` would
  sometimes keep a step marked as "running", preventing further executions. This still happens sometimes, but it
  is now much less likely (and Tango gives you instructions for how to fix it).
- To make all this happen, `LocalWorkspace` now saves step info in a Sqlite database. Unfortunately that means that
  the workspace format changes and existing workspace directories won't work properly with it.
- Fixed premature cleanup of temporary directories when using `MemoryWorkspace`


## [v0.4.0rc4](https://github.com/allenai/tango/releases/tag/v0.4.0rc4) - 2021-12-20

### Fixed

- Fixed a bug where `StepInfo` fails to deserialize when `error` is an exception that can't be pickled.


## [v0.4.0rc3](https://github.com/allenai/tango/releases/tag/v0.4.0rc3) - 2021-12-15

### Added

- Added `DatasetsFormat` format and `LoadStreamingDataset` step to `datasets` integration.
- `SqliteDictFormat` for datasets.
- Added `pre_epoch()` and `post_epoch()` callback methods to PyTorch `TrainCallback`.

### Changed

- `LoadDataset` step from `datasets` integration is now cacheable, using the `DatasetsFormat` format by default.
  But this only works with non-streaming datasets. For streaming datasets, you should use the `LoadStreamingDataset` step instead.

### Fixed

- Fixed bug where `KeyboardInterrupt` exceptions were not handled properly by steps and workspaces.
- `WandbTrainCallback` now will use part of the step's unique ID as the name for the W&B run by default, to make
  it easier to indentify which tango step corresponds to each run in W&B.
- `WandbTrainCallback` will save the entire `TrainConfig` object to the W&B config.


## [v0.4.0rc2](https://github.com/allenai/tango/releases/tag/v0.4.0rc2) - 2021-12-13

### Added

- Sample experiment configurations that prove Euler's identity

### Changed

- Loosened `Click` dependency to include v7.0.
- Loosened `datasets` dependency.
- Tightened `petname` dependency to exclude next major release for safety.

### Fixed

- `Workspace`, `MemoryWorkspace`, and `LocalWorkspace` can now be imported directly from the `tango`
  base module.
- Uncacheable leaf steps would never get executed. This is now fixed.
- We were treating failed steps as if they were completed by accident.
- The visualization had a problem with showing steps that never executed because a dependency failed.
- Fixed a bug where `Lazy` inputs to a `Step` would fail to resolve arguments that come from the result
  of another step.
- Fixed a bug in `TorchTrainStep` where some arguments for distributed training (`devices`, `distributed_port`) weren't being set properly.


## [v0.4.0rc1](https://github.com/allenai/tango/releases/tag/v0.4.0rc1) - 2021-11-30

### Added

- Introduced the concept of the `Workspace`, with `LocalWorkspace` and `MemoryWorkspace` as initial implementations.
- Added a stub of a webserver that will be able to visualize runs as they happen.
- Added separate classes for `LightningTrainingTypePlugin`, `LightningPrecisionPlugin`, `LightningClusterEnvironmentPlugin`, `LightningCheckpointPlugin` for compatibility with `pytorch-lightning>=1.5.0`.
- Added a visualization of workspaces that can show step graphs while they're executing.

### Removed

- Removed old `LightningPlugin` class
- Removed requirement of the `overrides` package

### Changed

- Made it possible to construct a step graph out of `Step` objects, instead of constructing it out of `StepStub` objects.
- Removed dataset fingerprinting code, since we can now use `Step` to make sure things are cached.
- Made steps deterministic by default.
- Brought back `MemoryStepCache`, so we can run steps without configuring anything.
- W&B `torch::TrainCallback` logs with `step=step+1` now so that training curves in the W&B dashboard
  match up with checkpoints saved locally and are easier to read (e.g. step 10000 instead of 9999).
- `filelock >= 3.4` required, parameter `poll_intervall`  to `tango.common.file_lock.FileLock.acquire` renamed
  to `poll_interval`.

### Fixed

- Fixed bug in `FromParams` where a parameter to a `FromParams` class may not be instantiated correctly
  if it's a class with a generic type parameter.

## [v0.3.6](https://github.com/allenai/tango/releases/tag/v0.3.6) - 2021-11-12

### Added

- Added a `.log_batch()` method on `torch::TrainCallback` which is given the average loss across
  distributed workers, but only called every `log_every` steps.

### Removed

- Removed `.pre_log_batch()` method on `torch::TrainCallback`.

### Fixed

- Fixed typo in parameter name `remove_stale_checkpoints` in `TorchTrainStep` (previously was `remove_state_checkpoints`).
- Fixed bug in `FromParams` that would cause failures when `from __future__ import annotations`
  was used with Python older than 3.10. See [PEP 563](https://www.python.org/dev/peps/pep-0563/)
  for details.

## [v0.3.5](https://github.com/allenai/tango/releases/tag/v0.3.5) - 2021-11-05

### Fixed

- Fixed a bug in `FromParams` where the "type" parameter was ignored in some cases
  where the `Registrable` base class did not directly inherit from `Registrable`.

## [v0.3.4](https://github.com/allenai/tango/releases/tag/v0.3.4) - 2021-11-04

### Added

- Added `StopEarlyCallback`, a `torch::TrainCallback` for early stopping.
- Added parameter `remove_stale_checkpoints` to `TorchTrainStep`.

### Changed

- Minor changes to `torch::TrainCallback` interface.
- Weights & Biases `torch::TrainCallback` now logs best validation metric score.

## [v0.3.3](https://github.com/allenai/tango/releases/tag/v0.3.3) - 2021-11-04

### Added

- Added support for PEP 604 in `FromParams`, i.e. writing union types as "X | Y" instead of "Union[X, Y]".
- [internals] Added a spot for miscellaneous end-to-end integration tests (not to be confused with "tests of integrations") in `tests/end_to_end/`.
- [internals] Core tests now run on all officially supported Python versions.

### Fixed

- Fixed a bug in `FromParams` where non-`FromParams` class parameters were not instantiated
  properly (or at all).
- Fixed a bug in `FromParams` where kwargs were not passed on from a wrapper class to the wrapped class.
- Fixed small bug where some errors from git would be printed when executor metadata is created
  outside of a git repository.

## [v0.3.2](https://github.com/allenai/tango/releases/tag/v0.3.2) - 2021-11-01

### Fixed

- Fixed a bug with `FromParams` that caused `.from_params()` to fail when the params contained
  an object that was already instantiated.
- tango command no longer installs a SIGTERM handler, which fixes some bugs with integrations that use multiprocessing.

## [v0.3.1](https://github.com/allenai/tango/releases/tag/v0.3.1) - 2021-10-29

### Changed
- Updated the `LightningTrainStep` to optionally take in a `LightningDataModule` as input.

## [v0.3.0](https://github.com/allenai/tango/releases/tag/v0.3.0) - 2021-10-28

### Added

- Added `IterableDatasetDict`, a version of `DatasetDict` for streaming-like datasets.
- Added a [PyTorch Lightning](https://www.pytorchlightning.ai) integration with `LightningTrainStep`.

### Fixed

- Fixed bug with `FromParams` and `Lazy` where extra arguments would sometimes be passed down through
  to a `Lazy` class when they shouldn't.

## [v0.2.4](https://github.com/allenai/tango/releases/tag/v0.2.4) - 2021-10-22

### Added

- Added support for [torch 1.10.0](https://github.com/pytorch/pytorch/releases).

### Changed

- `--file-friendly-logging` flag is now an option to the main `tango` command, so needs
  to be passed before `run`, e.g. `tango --file-friendly-logging run ...`.

### Fixed

- Fixed bug with `Step.from_params`.
- Ensure logging is initialized is spawn processes during distributed training with `TorchTrainStep`.

## [v0.2.3](https://github.com/allenai/tango/releases/tag/v0.2.3) - 2021-10-21

### Added

- Added support for global settings file, `tango.yml`.
- Added 'include_package' (array of string) param to config spec.
- Added a custom error `StopEarly` that a `TrainCallback` can raise within the `TorchTrainStep`
  to stop training early without crashing.
- Added step config, tango command, and tango version to executor metadata.
- Executor now also saves pip dependencies and conda environment files to the run directory
  for each step.

### Fixed

- Ensured `**kwargs` arguments are logged in `FromParams`.

## [v0.2.2](https://github.com/allenai/tango/releases/tag/v0.2.2) - 2021-10-19

### Added

- Added new steps to `datasets` integration: `ConcatenateDatasets` ("datasets::concatenate") and `InterleaveDatasets` (datasets::interleave).
- Added `__contains__` and `__iter__` methods on `DatasetDict` so that it is now a `Mapping` class.
- Added `tango info` command that - among other things - displays which integrations are installed.

## [v0.2.1](https://github.com/allenai/tango/releases/tag/v0.2.1) - 2021-10-18

### Added

- Added `convert_to_tango_dataset_dict()` function in the `datasets` integration.
  It's important for step caching purposes to use this to convert a HF `DatasetDict`
  to a native Tango `DatasetDict` when that `DatasetDict` is part of the input to another
  step. Otherwise the HF `DatasetDict` will have to be pickled to determine its hash.

### Changed

- `Format.checksum()` is now an abstract method. Subclasses should only compute checksum
  on the serialized artifact and nothing else in the directory.
- [internals] Changed the relationship between `Executor`, `StepCache`, and `Step.`
  `Executor` now owns the `StepCache`, and `Step` never interacts with `StepCache` directly.

## [v0.2.0](https://github.com/allenai/tango/releases/tag/v0.2.0) - 2021-10-15

### Added

- Added a [Weights & Biases](https://wandb.ai) integration with a training callback ("wandb::log")
  for `TorchTrainStep` ("torch::train") that logs training and validation metrics to W&B.

### Fixed

- Fixed `Format.checksum()` when there is a symlink to a directory in the cache folder.

## [v0.1.3](https://github.com/allenai/tango/releases/tag/v0.1.3) - 2021-10-15

### Added

- Added the ability to track a metric other than "loss" for validation in `TorchTrainStep` ("torch::train").

### Fixed

- Final model returned from `TorchTrainStep` ("torch::train") will have best weights loaded.
- Checkpoints are saved from `TorchTrainStep` ("torch::train") even when there is no validation loop.
- Fixed `TorchTrainStep` ("torch::train") when `validation_split` is `None`.
- Fixed distributed training with `TorchTrainStep` ("torch::train") on GPU devices.

## [v0.1.2](https://github.com/allenai/tango/releases/tag/v0.1.2) - 2021-10-13

### Added

- Added support for YAML configuration files.

## [v0.1.1](https://github.com/allenai/tango/releases/tag/v0.1.1) - 2021-10-12

### Added

- `TorchTrainStep` now displays a progress bar while saving a checkpoint to file.
- The default executor now saves a "executor-metadata.json" file to the directory for each step.

### Changed

- Renamed `DirectoryStepCache` to `LocalStepCache` (registered as "local").
- `LocalStepCache` saves metadata to `cache-metadata.json` instead of `metadata.json`.

### Fixed

- Fixed bug with `TorchTrainStep` during distributed training.
- `FromParams` will automatically convert strings into `Path` types now when the annotation
  is `Path`.

## [v0.1.0](https://github.com/allenai/tango/releases/tag/v0.1.0) - 2021-10-11

### Added

- Added `StepGraph` and `Executor` abstractions.
- Added a basic PyTorch training step registered as `"torch::train"`, along with other registrable
  components, such as `Model`, `DataLoader`, `Sampler`, `DataCollator`, `Optimizer`, and `LRScheduler`.
- Added `DatasetRemixStep` in `tango.steps`.
- Added module `tango.common.sequences`.
- Added `DatasetDict` class in `tango.common.dataset_dict`.
- Added [🤗 Datasets](https://github.com/huggingface/datasets) integration.
- Added command-line options to set log level or disable logging completely.

### Changed

- `Step.work_dir`, `Step.unique_id`, `Step.dependencies`, and `Step.recursive_dependencies`
  are now a properties instead of methods.
- `tango run` command will acquire a lock on the directory to avoid race conditions.
- Integrations can now be installed with `pip install tango[INTEGRATION_NAME]`. For example,
  `pip install tango[torch]`.
- Added method `Registrable.search_modules()` for automatically finding and importing the modules
  where a given ``name`` might be registered.
- `FromParams.from_params()` and `Registrable.resolve_class_name` will now call `Registrable.search_modules()` to automatically import modules where the type might be defined.
  Thus for classes that are defined and registered within any `tango.*` submodules it is not necessary to explicitly import them.

### Fixed

- `Step` implementations can now take arbitrary `**kwargs` in their `run()` methods.

## [v0.0.3](https://github.com/allenai/tango/releases/tag/v0.0.3) - 2021-09-27

### Added

- Added `tango` command.

## [v0.0.2](https://github.com/allenai/tango/releases/tag/v0.0.2) - 2021-09-27

### Added

- Ported over core tango components from AllenNLP.

## [v0.0.1](https://github.com/allenai/tango/releases/tag/v0.0.1) - 2021-09-22

### Added

- Added initial project boilerplate.<|MERGE_RESOLUTION|>--- conflicted
+++ resolved
@@ -12,15 +12,13 @@
 - You can now add arguments to steps without invalidating the cache. See `Step.SKIP_DEFAULT_ARGUMENTS`.
 - Fixed integration status messages in `tango info` command.
 
-<<<<<<< HEAD
+### Fixed
+
+- Warnings about locks are now reliably printed every 30 seconds
+
 ### Changed
 
 - The default log level for Tango is now `warning`.
-=======
-### Fixed
-
-- Warnings about locks are now reliably printed every 30 seconds
->>>>>>> 8d29321b
 
 
 ## [v1.1.0](https://github.com/allenai/tango/releases/tag/v1.1.0) - 2022-12-01
