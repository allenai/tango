--- conflicted
+++ resolved
@@ -9,12 +9,9 @@
 
 ### Fixed
 
-<<<<<<< HEAD
 - Fixed the text format in the case of serializing an iterator of string.
-
-=======
 - Added missing default value of `None` to `TangoGlobalSettings.find_or_default()`.
->>>>>>> 381de748
+
 
 ## [v0.7.0](https://github.com/allenai/tango/releases/tag/v0.7.0) - 2022-04-19
 
