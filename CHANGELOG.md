--- conflicted
+++ resolved
@@ -15,18 +15,15 @@
 
 ### Changed
 
-<<<<<<< HEAD
 - `LoadDataset` step from `datasets` integration is now cacheable, using the `DatasetsFormat` format by default.
   But this only works with non-streaming datasets. For streaming datasets, you should use the `LoadStreamingDataset` step instead.
 
 ### Fixed
 
 - Fixed bug where `KeyboardInterrupt` exceptions were not handled properly by steps and workspaces.
-=======
 - `WandbTrainCallback` now will use part of the step's unique ID as the name for the W&B run by default, to make
   it easier to indentify which tango step corresponds to each run in W&B.
 - `WandbTrainCallback` will save the entire `TrainConfig` object to the W&B config.
->>>>>>> e51691f0
 
 ## [v0.4.0rc2](https://github.com/allenai/tango/releases/tag/v0.4.0rc2) - 2021-12-13
 
