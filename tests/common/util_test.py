import os
import time
from pathlib import Path

import pytest
from flaky import flaky

from tango.common.testing import TangoTestCase
from tango.common.util import (
    could_be_class_name,
    find_integrations,
    find_submodules,
    resolve_module_name,
    threaded_generator,
)


<<<<<<< HEAD
@pytest.mark.parametrize(
    "package_name, resolved_package_name, resolved_base_path",
    [
        (
            "tango/integrations/datasets/__init__.py",
            "tango.integrations.datasets",
            Path("."),
        ),
        (
            "tango/__init__.py",
            "tango",
            Path("."),
        ),
        ("tango/steps/dataset_remix.py", "tango.steps.dataset_remix", Path(".")),
        ("examples/train_lm/tokenize_step.py", "tokenize_step", Path("examples/train_lm/")),
    ],
)
def test_resolve_module_name(
    package_name: str, resolved_package_name: str, resolved_base_path: Path
):
    assert resolve_module_name(package_name) == (resolved_package_name, resolved_base_path)
=======
class TestResolveModuleName(TangoTestCase):
    def setup_method(self):
        super().setup_method()
        self._work_dir_restore = os.getcwd()
        os.chdir(self.TEST_DIR)

    def teardown_method(self):
        super().teardown_method()
        os.chdir(self._work_dir_restore)

    def test_with_package_init_file(self):
        path = Path("fake_package/fake_module/__init__.py")
        (self.TEST_DIR / path.parent).mkdir(parents=True)
        open(path, "w").close()
        open(path.parent.parent / "__init__.py", "w").close()
        assert resolve_module_name(str(path)) == ("fake_package.fake_module", Path("."))

    def test_with_submodule(self):
        path = Path("fake_package/fake_module")
        (self.TEST_DIR / path).mkdir(parents=True)
        open(path / "__init__.py", "w").close()
        open(path.parent / "__init__.py", "w").close()
        assert resolve_module_name(str(path)) == ("fake_package.fake_module", Path("."))

    def test_with_module_in_child_directory(self):
        path = Path("some_dir/fake_module.py")
        (self.TEST_DIR / path.parent).mkdir(parents=True)
        open(path, "w").close()
        assert resolve_module_name(str(path)) == ("fake_module", Path("./some_dir"))
>>>>>>> de7195dc


def test_find_submodules():
    assert "tango.version" in set(find_submodules())
    assert "tango.common.registrable" in set(find_submodules())
    assert "tango.common" in set(find_submodules(recursive=False))
    assert "tango.common.registrable" not in set(find_submodules(recursive=False))
    assert "tango.integrations.torch" in set(find_submodules("integrations"))
    assert "tango.integrations.torch" not in set(find_submodules(exclude={"tango.integrations*"}))


def test_find_integrations():
    integrations = set(find_integrations())
    assert "tango.integrations.torch" in integrations
    assert "tango.integrations.torch.format" not in integrations


@pytest.mark.parametrize(
    "name, result",
    [
        ("", False),
        ("foo.Bar", True),
        ("foo.Bar.", False),
        ("1foo.Bar", False),
    ],
)
def test_could_be_class_name(name: str, result: bool):
    assert could_be_class_name(name) is result


@flaky(max_runs=3)
def test_threaded_generator():
    def generate_slowly():
        for i in range(10):
            yield i
            time.sleep(0.1)

    start = time.time()
    for i in threaded_generator(generate_slowly()):
        time.sleep(0.1)
    end = time.time()

    assert end - start < 11<|MERGE_RESOLUTION|>--- conflicted
+++ resolved
@@ -15,29 +15,6 @@
 )
 
 
-<<<<<<< HEAD
-@pytest.mark.parametrize(
-    "package_name, resolved_package_name, resolved_base_path",
-    [
-        (
-            "tango/integrations/datasets/__init__.py",
-            "tango.integrations.datasets",
-            Path("."),
-        ),
-        (
-            "tango/__init__.py",
-            "tango",
-            Path("."),
-        ),
-        ("tango/steps/dataset_remix.py", "tango.steps.dataset_remix", Path(".")),
-        ("examples/train_lm/tokenize_step.py", "tokenize_step", Path("examples/train_lm/")),
-    ],
-)
-def test_resolve_module_name(
-    package_name: str, resolved_package_name: str, resolved_base_path: Path
-):
-    assert resolve_module_name(package_name) == (resolved_package_name, resolved_base_path)
-=======
 class TestResolveModuleName(TangoTestCase):
     def setup_method(self):
         super().setup_method()
@@ -67,7 +44,6 @@
         (self.TEST_DIR / path.parent).mkdir(parents=True)
         open(path, "w").close()
         assert resolve_module_name(str(path)) == ("fake_module", Path("./some_dir"))
->>>>>>> de7195dc
 
 
 def test_find_submodules():
