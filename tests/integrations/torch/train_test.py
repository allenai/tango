import json

import pytest
import torch.distributed as dist

<<<<<<< HEAD
from tango.common.logging import initialize_logging
=======
from tango.common.logging import initialize_logging, teardown_logging
>>>>>>> de7195dc
from tango.common.testing import TangoTestCase


class TestTrainStep(TangoTestCase):
    def setup_method(self):
        super().setup_method()
        initialize_logging(enable_click_logs=True)

    def teardown_method(self):
        super().teardown_method()
        if dist.is_initialized():
            dist.destroy_process_group()
        teardown_logging()

    @pytest.mark.parametrize("with_validation", [True, False])
    def test_basic_train(self, with_validation: bool):
        result_dir = self.run(
            self.FIXTURES_ROOT / "integrations/torch/train.jsonnet",
            include_package=[
                "test_fixtures.integrations.common",
                "test_fixtures.integrations.torch",
            ],
            overrides=""
            if with_validation
            else json.dumps(
                {"steps.train.validation_split": None, "steps.train.validate_every": None}
            ),
        )
        assert (result_dir / "train" / "data.pt").is_file()
        assert (result_dir / "train" / "work" / "weights.pt").is_file()
        assert (
            result_dir / "train" / "work" / "checkpoint_state_latest" / "worker0_model.pt"
        ).is_file()
        assert (
            result_dir / "train" / "work" / "checkpoint_state_best" / "worker0_optimizer.pt"
        ).is_file()
        assert (
            result_dir / "train" / "work" / "checkpoint_state_best" / "worker0_trainer.pt"
        ).is_file()

    def test_basic_train_with_epochs(self):
        result_dir = self.run(
            self.FIXTURES_ROOT / "integrations/torch/train.jsonnet",
            include_package=[
                "test_fixtures.integrations.common",
                "test_fixtures.integrations.torch",
            ],
            overrides=json.dumps(
                {
                    "steps.train.train_steps": None,
                    "steps.train.train_epochs": 2,
                    "steps.train.validate_every": None,
                }
            ),
        )
        assert (result_dir / "train" / "data.pt").is_file()

    def test_basic_train_with_streaming_data(self):
        result_dir = self.run(
            self.FIXTURES_ROOT / "integrations/torch/train.jsonnet",
            include_package=[
                "test_fixtures.integrations.common",
                "test_fixtures.integrations.torch",
            ],
        )
        assert (result_dir / "train" / "data.pt").is_file()

    def test_train_distributed(self):
        initialize_logging()
        result_dir = self.run(
            self.FIXTURES_ROOT / "integrations/torch/train_dist.jsonnet",
            include_package=[
                "test_fixtures.integrations.common",
                "test_fixtures.integrations.torch",
            ],
        )
        assert (result_dir / "train" / "data.pt").is_file()
        assert (result_dir / "train" / "work" / "weights.pt").is_file()
        assert (
            result_dir / "train" / "work" / "checkpoint_state_latest" / "worker0_model.pt"
        ).is_file()
        assert (
            result_dir / "train" / "work" / "checkpoint_state_best" / "worker0_model.pt"
        ).is_file()
        assert (
            result_dir / "train" / "work" / "checkpoint_state_latest" / "worker1_model.pt"
        ).is_file()
        assert (
            result_dir / "train" / "work" / "checkpoint_state_best" / "worker1_model.pt"
        ).is_file()<|MERGE_RESOLUTION|>--- conflicted
+++ resolved
@@ -3,11 +3,7 @@
 import pytest
 import torch.distributed as dist
 
-<<<<<<< HEAD
-from tango.common.logging import initialize_logging
-=======
 from tango.common.logging import initialize_logging, teardown_logging
->>>>>>> de7195dc
 from tango.common.testing import TangoTestCase
 
 
@@ -76,7 +72,6 @@
         assert (result_dir / "train" / "data.pt").is_file()
 
     def test_train_distributed(self):
-        initialize_logging()
         result_dir = self.run(
             self.FIXTURES_ROOT / "integrations/torch/train_dist.jsonnet",
             include_package=[
