import json
import random
import tempfile
from collections import OrderedDict
from contextlib import contextmanager
from pathlib import Path
from typing import Dict, Generator, Iterable, Iterator, Optional, TypeVar, Union, cast
from urllib.parse import ParseResult

import petname
from beaker import Beaker, Dataset, DatasetConflict, DatasetNotFound, Digest

from tango.common.exceptions import StepStateError
from tango.common.logging import file_handler
from tango.common.util import exception_to_string, tango_cache_dir, utc_now_datetime
from tango.step import Step
from tango.step_cache import StepCache
from tango.step_info import StepInfo, StepState
from tango.workspace import Run, Workspace

from .common import (
    BeakerStepLock,
    Constants,
    dataset_url,
    run_dataset_name,
    step_dataset_name,
)
from .step_cache import BeakerStepCache

T = TypeVar("T")


@Workspace.register("beaker")
class BeakerWorkspace(Workspace):
    """
    This is a :class:`~tango.workspace.Workspace` that stores step artifacts on `Beaker`_.

    :param workspace: The name or ID of the Beaker workspace to use.
    :param kwargs: Additional keyword arguments passed to :meth:`Beaker.from_env() <beaker.Beaker.from_env()>`.

    .. tip::
        Registered as :class:`~tango.workspace.Workspace` under the name "beaker".
    """

    STEP_INFO_CACHE_SIZE = 512

    def __init__(self, beaker_workspace: str, **kwargs):
        super().__init__()
<<<<<<< HEAD
        self.beaker = Beaker.from_env(default_workspace=beaker_workspace, **kwargs)
=======
        self.beaker = Beaker.from_env(default_workspace=workspace, session=True, **kwargs)
>>>>>>> a6b0be97
        self.cache = BeakerStepCache(beaker=self.beaker)
        self.steps_dir = tango_cache_dir() / "beaker_workspace"
        self.locks: Dict[Step, BeakerStepLock] = {}
        self._step_info_cache: "OrderedDict[Digest, StepInfo]" = OrderedDict()

    @property
    def url(self) -> str:
        return f"beaker://{self.beaker.workspace.get().full_name}"

    @classmethod
    def from_parsed_url(cls, parsed_url: ParseResult) -> Workspace:
        workspace: str
        if parsed_url.netloc and parsed_url.path:
            # e.g. "beaker://ai2/my-workspace"
            workspace = parsed_url.netloc + parsed_url.path
        elif parsed_url.netloc:
            # e.g. "beaker://my-workspace"
            workspace = parsed_url.netloc
        else:
            raise ValueError(f"Bad URL for Beaker workspace '{parsed_url}'")
        return cls(workspace)

    @property
    def step_cache(self) -> StepCache:
        return self.cache

    def step_dir(self, step_or_unique_id: Union[Step, str]) -> Path:
        unique_id = (
            step_or_unique_id if isinstance(step_or_unique_id, str) else step_or_unique_id.unique_id
        )
        path = self.steps_dir / unique_id
        path.mkdir(parents=True, exist_ok=True)
        return path

    def work_dir(self, step: Step) -> Path:
        path = self.step_dir(step) / "work"
        path.mkdir(parents=True, exist_ok=True)
        return path

    def step_info(self, step_or_unique_id: Union[Step, str]) -> StepInfo:
        try:
            dataset = self.beaker.dataset.get(step_dataset_name(step_or_unique_id))
            file_info = self.beaker.dataset.file_info(dataset, Constants.STEP_INFO_FNAME)
            step_info: StepInfo
            if file_info.digest in self._step_info_cache:
                step_info = self._step_info_cache.pop(file_info.digest)
            else:
                step_info_bytes = b"".join(
                    self.beaker.dataset.stream_file(dataset, file_info, quiet=True)
                )
                step_info = StepInfo.from_json_dict(json.loads(step_info_bytes))
            self._step_info_cache[file_info.digest] = step_info
            while len(self._step_info_cache) > self.STEP_INFO_CACHE_SIZE:
                self._step_info_cache.popitem(last=False)
            return step_info
        except (DatasetNotFound, FileNotFoundError):
            if not isinstance(step_or_unique_id, Step):
                raise KeyError(step_or_unique_id)
            step_info = StepInfo.new_from_step(step_or_unique_id)
            self._update_step_info(step_info)
            return step_info

    def step_starting(self, step: Step) -> None:
        # We don't do anything with uncacheable steps.
        if not step.cache_results:
            return

        # Get local file lock + remote Beaker dataset lock.
        lock = BeakerStepLock(self.beaker, step)
        lock.acquire()
        self.locks[step] = lock

        step_info = self.step_info(step)
        if step_info.state not in {StepState.INCOMPLETE, StepState.FAILED, StepState.UNCACHEABLE}:
            raise StepStateError(
                step,
                step_info.state,
                context=f"If you are certain the step is not running somewhere else, delete the step "
                f"datasets at {dataset_url(self.beaker.workspace.url(), step_dataset_name(step))}",
            )

        # Update StepInfo to mark as running.
        try:
            step_info.start_time = utc_now_datetime()
            step_info.end_time = None
            step_info.error = None
            step_info.result_location = None
            self._update_step_info(step_info)
        except:  # noqa: E722
            self.locks.pop(step).release()
            raise

    def step_finished(self, step: Step, result: T) -> T:
        # We don't do anything with uncacheable steps.
        if not step.cache_results:
            return result

        step_info = self.step_info(step)
        if step_info.state != StepState.RUNNING:
            raise StepStateError(step, step_info.state)

        # Update step info and save step execution metadata.
        # This needs to be done *before* adding the result to the cache, since adding
        # the result to the cache will commit the step dataset, making it immutable.
        step_info.end_time = utc_now_datetime()
        step_info.result_location = self.beaker.dataset.url(step_dataset_name(step))
        self._update_step_info(step_info)

        self.cache[step] = result
        if hasattr(result, "__next__"):
            assert isinstance(result, Iterator)
            # Caching the iterator will consume it, so we write it to the cache and then read from the cache
            # for the return value.
            result = self.cache[step]

        self.locks.pop(step).release()

        return result

    def step_failed(self, step: Step, e: BaseException) -> None:
        # We don't do anything with uncacheable steps.
        if not step.cache_results:
            return

        try:
            step_info = self.step_info(step)
            if step_info.state != StepState.RUNNING:
                raise StepStateError(step, step_info.state)
            step_info.end_time = utc_now_datetime()
            step_info.error = exception_to_string(e)
            self._update_step_info(step_info)
        finally:
            self.locks.pop(step).release()

    def register_run(self, targets: Iterable[Step], name: Optional[str] = None) -> Run:
        all_steps = set(targets)
        for step in targets:
            all_steps |= step.recursive_dependencies

        # Create a Beaker dataset that represents this run. The dataset which just contain
        # a JSON file that maps step names to step unique IDs.
        run_dataset: Dataset
        if name is None:
            # Find a unique name to use.
            while True:
                name = petname.generate() + str(random.randint(0, 100))
                try:
                    run_dataset = self.beaker.dataset.create(
                        run_dataset_name(cast(str, name)), commit=False
                    )
                except DatasetConflict:
                    continue
                else:
                    break
        else:
            try:
                run_dataset = self.beaker.dataset.create(name, commit=False)
            except DatasetConflict:
                raise ValueError("Run name '{name}' is already in use")

        # Collect step info and add data to run dataset.
        steps: Dict[str, StepInfo] = {}
        run_data: Dict[str, str] = {}
        with tempfile.TemporaryDirectory() as tmp_dir_name:
            tmp_dir = Path(tmp_dir_name)

            for step in all_steps:
                if step.name is None:
                    continue

                step_info = self.step_info(step)
                steps[step.name] = step_info
                run_data[step.name] = step.unique_id

            with open(tmp_dir / Constants.RUN_DATA_FNAME, "w") as f:
                json.dump(run_data, f)

            self.beaker.dataset.sync(run_dataset, tmp_dir / Constants.RUN_DATA_FNAME, quiet=True)

        return Run(name=cast(str, name), steps=steps, start_date=run_dataset.created)

    def registered_runs(self) -> Dict[str, Run]:
        import concurrent.futures

        runs: Dict[str, Run] = {}

        with concurrent.futures.ThreadPoolExecutor(
            max_workers=9, thread_name_prefix="BeakerWorkspace.registered_runs()-"
        ) as executor:
            run_futures = []
            for dataset in self.beaker.workspace.datasets(
                match=Constants.RUN_DATASET_PREFIX, results=False
            ):
                run_futures.append(executor.submit(self._get_run_from_dataset, dataset))
            for future in concurrent.futures.as_completed(run_futures):
                run = future.result()
                if run is not None:
                    runs[run.name] = run

        return runs

    def registered_run(self, name: str) -> Run:
        err_msg = f"Run '{name}' not found in workspace"

        try:
            dataset_for_run = self.beaker.dataset.get(run_dataset_name(name))
            # Make sure the run is in our workspace.
            if dataset_for_run.workspace_ref.id != self.beaker.workspace.get().id:
                raise DatasetNotFound
        except DatasetNotFound:
            raise KeyError(err_msg)

        run = self._get_run_from_dataset(dataset_for_run)
        if run is None:
            raise KeyError(err_msg)
        else:
            return run

    @contextmanager
    def capture_logs_for_run(self, name: str) -> Generator[None, None, None]:
        with tempfile.TemporaryDirectory() as tmp_dir_name:
            log_file = Path(tmp_dir_name) / "out.log"
            try:
                with file_handler(log_file):
                    yield None
            finally:
                run_dataset = run_dataset_name(name)
                self.beaker.dataset.sync(run_dataset, log_file, quiet=True)
                self.beaker.dataset.commit(run_dataset)

    def _get_run_from_dataset(self, dataset: Dataset) -> Optional[Run]:
        if dataset.name is None:
            return None
        if not dataset.name.startswith(Constants.RUN_DATASET_PREFIX):
            return None

        try:
            run_name = dataset.name[len(Constants.RUN_DATASET_PREFIX) :]
            steps: Dict[str, StepInfo] = {}
            steps_info_bytes = b"".join(
                self.beaker.dataset.stream_file(dataset, Constants.RUN_DATA_FNAME, quiet=True)
            )
            steps_info = json.loads(steps_info_bytes)
        except (DatasetNotFound, FileNotFoundError):
            return None

        import concurrent.futures

        with concurrent.futures.ThreadPoolExecutor(
            max_workers=9, thread_name_prefix="BeakerWorkspace._get_run_from_dataset()-"
        ) as executor:
            step_info_futures = []
            for step_name, unique_id in steps_info.items():
                step_info_futures.append(executor.submit(self.step_info, unique_id))
            for future in concurrent.futures.as_completed(step_info_futures):
                steps[step_name] = future.result()

        return Run(name=run_name, start_date=dataset.created, steps=steps)

    def _update_step_info(self, step_info: StepInfo):
        dataset_name = step_dataset_name(step_info)

        step_info_dataset: Dataset
        try:
            step_info_dataset = self.beaker.dataset.create(dataset_name, commit=False)
        except DatasetConflict:
            step_info_dataset = self.beaker.dataset.get(dataset_name)

        with tempfile.TemporaryDirectory() as tmp_dir_name:
            tmp_dir = Path(tmp_dir_name)

            # Save step info.
            step_info_path = tmp_dir / Constants.STEP_INFO_FNAME
            with open(step_info_path, "w") as f:
                json.dump(step_info.to_json_dict(), f)
            self.beaker.dataset.sync(step_info_dataset, step_info_path, quiet=True)<|MERGE_RESOLUTION|>--- conflicted
+++ resolved
@@ -46,11 +46,7 @@
 
     def __init__(self, beaker_workspace: str, **kwargs):
         super().__init__()
-<<<<<<< HEAD
-        self.beaker = Beaker.from_env(default_workspace=beaker_workspace, **kwargs)
-=======
         self.beaker = Beaker.from_env(default_workspace=workspace, session=True, **kwargs)
->>>>>>> a6b0be97
         self.cache = BeakerStepCache(beaker=self.beaker)
         self.steps_dir = tango_cache_dir() / "beaker_workspace"
         self.locks: Dict[Step, BeakerStepLock] = {}
