import json
import logging
import os
import random
import tempfile
import warnings
from collections import OrderedDict
from contextlib import contextmanager
from pathlib import Path
from typing import (
    Dict,
    Generator,
    Iterable,
    Iterator,
    Optional,
    Type,
    TypeVar,
    Union,
    cast,
)
from urllib.parse import ParseResult

import petname
from beaker import (
    Dataset,
    DatasetConflict,
    DatasetNotFound,
    DatasetSort,
    Digest,
    Experiment,
    ExperimentNotFound,
)

from tango.common.exceptions import StepStateError
from tango.common.logging import file_handler
from tango.common.util import (
    exception_to_string,
    make_safe_filename,
    tango_cache_dir,
    utc_now_datetime,
)
from tango.step import Step
from tango.step_cache import StepCache
from tango.step_info import StepInfo, StepState
from tango.workspace import Run, StepInfoSort, Workspace, WorkspaceSort

from .common import (
    BeakerStepLock,
    Constants,
    dataset_url,
    get_client,
    run_dataset_name,
    step_dataset_name,
)
from .step_cache import BeakerStepCache

T = TypeVar("T")
U = TypeVar("U", Run, StepInfo)

logger = logging.getLogger(__name__)


@Workspace.register("beaker")
class BeakerWorkspace(Workspace):
    """
    This is a :class:`~tango.workspace.Workspace` that stores step artifacts on `Beaker`_.

    .. tip::
        Registered as a :class:`~tango.workspace.Workspace` under the name "beaker".

    :param beaker_workspace: The name or ID of the Beaker workspace to use.
    :param kwargs: Additional keyword arguments passed to :meth:`Beaker.from_env() <beaker.Beaker.from_env()>`.
    """

    MEM_CACHE_SIZE = 512

    def __init__(self, beaker_workspace: str, max_workers: Optional[int] = None, **kwargs):
        super().__init__()
        self.beaker = get_client(beaker_workspace=beaker_workspace, **kwargs)
        self.cache = BeakerStepCache(beaker=self.beaker)
        self.steps_dir = tango_cache_dir() / "beaker_workspace"
        self.locks: Dict[Step, BeakerStepLock] = {}
        self.max_workers = max_workers
        self._disk_cache_dir = tango_cache_dir() / "beaker_cache" / "_objects"
        self._mem_cache: "OrderedDict[Digest, Union[StepInfo, Run]]" = OrderedDict()

    @property
    def url(self) -> str:
        return f"beaker://{self.beaker.workspace.get().full_name}"

    @classmethod
    def from_parsed_url(cls, parsed_url: ParseResult) -> Workspace:
        workspace: str
        if parsed_url.netloc and parsed_url.path:
            # e.g. "beaker://ai2/my-workspace"
            workspace = parsed_url.netloc + parsed_url.path
        elif parsed_url.netloc:
            # e.g. "beaker://my-workspace"
            workspace = parsed_url.netloc
        else:
            raise ValueError(f"Bad URL for Beaker workspace '{parsed_url}'")
        return cls(workspace)

    @property
    def step_cache(self) -> StepCache:
        return self.cache

    @property
    def current_beaker_experiment(self) -> Optional[Experiment]:
        """
        When the workspace is being used within a Beaker experiment that was submitted
        by the Beaker executor, this will return the `Experiment` object.
        """
        experiment_name = os.environ.get("BEAKER_EXPERIMENT_NAME")
        if experiment_name is not None:
            try:
                return self.beaker.experiment.get(experiment_name)
            except ExperimentNotFound:
                return None
        else:
            return None

    def step_dir(self, step_or_unique_id: Union[Step, str]) -> Path:
        unique_id = (
            step_or_unique_id if isinstance(step_or_unique_id, str) else step_or_unique_id.unique_id
        )
        path = self.steps_dir / unique_id
        path.mkdir(parents=True, exist_ok=True)
        return path

    def work_dir(self, step: Step) -> Path:
        path = self.step_dir(step) / "work"
        path.mkdir(parents=True, exist_ok=True)
        return path

    def _get_object_from_cache(self, digest: Digest, o_type: Type[U]) -> Optional[U]:
        cache_path = self._disk_cache_dir / make_safe_filename(str(digest))
        if digest in self._mem_cache:
            cached = self._mem_cache.pop(digest)
            # Move to end.
            self._mem_cache[digest] = cached
            return cached if isinstance(cached, o_type) else None
        elif cache_path.is_file():
            try:
                with cache_path.open("r+t") as f:
                    json_dict = json.load(f)
                    cached = o_type.from_json_dict(json_dict)
            except Exception as exc:
                logger.warning("Error while loading object from workspace cache: %s", str(exc))
                try:
                    os.remove(cache_path)
                except FileNotFoundError:
                    pass
                return None
            # Add to in-memory cache.
            self._mem_cache[digest] = cached
            while len(self._mem_cache) > self.MEM_CACHE_SIZE:
                self._mem_cache.popitem(last=False)
            return cached  # type: ignore
        else:
            return None

    def _add_object_to_cache(self, digest: Digest, o: U):
        self._disk_cache_dir.mkdir(parents=True, exist_ok=True)
        cache_path = self._disk_cache_dir / make_safe_filename(str(digest))
        self._mem_cache[digest] = o
        with cache_path.open("w+t") as f:
            json.dump(o.to_json_dict(), f)
        while len(self._mem_cache) > self.MEM_CACHE_SIZE:
            self._mem_cache.popitem(last=False)

    def step_info(self, step_or_unique_id: Union[Step, str]) -> StepInfo:
        try:
            dataset = self.beaker.dataset.get(step_dataset_name(step_or_unique_id))
<<<<<<< HEAD
            return self._get_step_info_from_dataset(dataset)
=======
            file_info = self.beaker.dataset.file_info(dataset, Constants.STEP_INFO_FNAME)
            step_info: StepInfo
            cached = (
                None
                if file_info.digest is None
                else self._get_object_from_cache(file_info.digest, StepInfo)
            )
            if cached is not None:
                step_info = cached
            else:
                step_info_bytes = self.beaker.dataset.get_file(dataset, file_info, quiet=True)
                step_info = StepInfo.from_json_dict(json.loads(step_info_bytes))
                if file_info.digest is not None:
                    self._add_object_to_cache(file_info.digest, step_info)
            return step_info
>>>>>>> fbb75815
        except (DatasetNotFound, FileNotFoundError):
            if not isinstance(step_or_unique_id, Step):
                raise KeyError(step_or_unique_id)
            step_info = StepInfo.new_from_step(step_or_unique_id)
            self._update_step_info(step_info)
            return step_info

    def _get_step_info_from_dataset(self, dataset: Dataset) -> StepInfo:
        file_info = self.beaker.dataset.file_info(dataset, Constants.STEP_INFO_FNAME)
        step_info: StepInfo
        cached = self._get_object_from_cache(file_info.digest, StepInfo)
        if cached is not None:
            step_info = cached
        else:
            step_info_bytes = self.beaker.dataset.get_file(dataset, file_info, quiet=True)
            step_info = StepInfo.from_json_dict(json.loads(step_info_bytes))
            self._add_object_to_cache(file_info.digest, step_info)
        return step_info

    def step_starting(self, step: Step) -> None:
        # We don't do anything with uncacheable steps.
        if not step.cache_results:
            return

        # Get local file lock + remote Beaker dataset lock.
        lock = BeakerStepLock(
            self.beaker, step, current_beaker_experiment=self.current_beaker_experiment
        )
        lock.acquire()
        self.locks[step] = lock

        step_info = self.step_info(step)
        if step_info.state == StepState.RUNNING:
            # Since we've acquired the step lock we know this step can't be running
            # elsewhere. But the step state can still say its running if the last
            # run exited before this workspace had a chance to update the step info.
            warnings.warn(
                f"Step info for step '{step.unique_id}' is invalid - says step is running "
                "although it shouldn't be. Ignoring and overwriting step start time.",
                UserWarning,
            )
        elif step_info.state not in {StepState.INCOMPLETE, StepState.FAILED, StepState.UNCACHEABLE}:
            self.locks.pop(step).release()
            raise StepStateError(
                step,
                step_info.state,
                context=f"If you are certain the step is not running somewhere else, delete the step "
                f"datasets at {dataset_url(self.beaker.workspace.url(), step_dataset_name(step))}",
            )

        if step_info.state == StepState.FAILED:
            # Refresh the environment metadata since it might be out-of-date now.
            step_info.refresh()

        # Update StepInfo to mark as running.
        try:
            step_info.start_time = utc_now_datetime()
            step_info.end_time = None
            step_info.error = None
            step_info.result_location = None
            self._update_step_info(step_info)
        except:  # noqa: E722
            self.locks.pop(step).release()
            raise

    def step_finished(self, step: Step, result: T) -> T:
        # We don't do anything with uncacheable steps.
        if not step.cache_results:
            return result

        step_info = self.step_info(step)
        if step_info.state != StepState.RUNNING:
            raise StepStateError(step, step_info.state)

        # Update step info and save step execution metadata.
        # This needs to be done *before* adding the result to the cache, since adding
        # the result to the cache will commit the step dataset, making it immutable.
        step_info.end_time = utc_now_datetime()
        step_info.result_location = self.beaker.dataset.url(step_dataset_name(step))
        self._update_step_info(step_info)

        self.cache[step] = result
        if hasattr(result, "__next__"):
            assert isinstance(result, Iterator)
            # Caching the iterator will consume it, so we write it to the cache and then read from the cache
            # for the return value.
            result = self.cache[step]

        self.locks.pop(step).release()

        return result

    def step_failed(self, step: Step, e: BaseException) -> None:
        # We don't do anything with uncacheable steps.
        if not step.cache_results:
            return

        try:
            step_info = self.step_info(step)
            if step_info.state != StepState.RUNNING:
                raise StepStateError(step, step_info.state)
            step_info.end_time = utc_now_datetime()
            step_info.error = exception_to_string(e)
            self._update_step_info(step_info)
        finally:
            self.locks.pop(step).release()

    def register_run(self, targets: Iterable[Step], name: Optional[str] = None) -> Run:
        import concurrent.futures

        all_steps = set(targets)
        for step in targets:
            all_steps |= step.recursive_dependencies

        # Create a Beaker dataset that represents this run. The dataset which just contain
        # a JSON file that maps step names to step unique IDs.
        run_dataset: Dataset
        if name is None:
            # Find a unique name to use.
            while True:
                name = petname.generate() + str(random.randint(0, 100))
                try:
                    run_dataset = self.beaker.dataset.create(
                        run_dataset_name(cast(str, name)), commit=False
                    )
                except DatasetConflict:
                    continue
                else:
                    break
        else:
            try:
                run_dataset = self.beaker.dataset.create(run_dataset_name(name), commit=False)
            except DatasetConflict:
                raise ValueError(f"Run name '{name}' is already in use")

        steps: Dict[str, StepInfo] = {}
        run_data: Dict[str, str] = {}

        # Collect step info.
        with concurrent.futures.ThreadPoolExecutor(
            max_workers=self.max_workers, thread_name_prefix="BeakerWorkspace.register_run()-"
        ) as executor:
            step_info_futures = []
            for step in all_steps:
                if step.name is None:
                    continue
                step_info_futures.append(executor.submit(self.step_info, step))
            for future in concurrent.futures.as_completed(step_info_futures):
                step_info = future.result()
                assert step_info.step_name is not None
                steps[step_info.step_name] = step_info
                run_data[step_info.step_name] = step_info.unique_id

        # Upload run data to dataset.
        # NOTE: We don't commit the dataset here since we'll need to upload the logs file
        # after the run.
        self.beaker.dataset.upload(
            run_dataset, json.dumps(run_data).encode(), Constants.RUN_DATA_FNAME, quiet=True
        )

        return Run(name=cast(str, name), steps=steps, start_date=run_dataset.created)

    def search_registered_runs(
        self,
        *,
        sort_by: WorkspaceSort = WorkspaceSort.START_DATE,
        sort_descending: bool = True,
        match: Optional[str] = None,
        limit: Optional[int] = None,
        cursor: Optional[int] = None,
    ) -> Generator[Run, None, None]:
        if match is None:
            match = Constants.RUN_DATASET_PREFIX
        else:
            match = Constants.RUN_DATASET_PREFIX + match
        if sort_by == WorkspaceSort.START_DATE:
            sort = DatasetSort.created
        elif sort_by == WorkspaceSort.NAME:
            sort = DatasetSort.dataset_name
        else:
            raise NotImplementedError
        for dataset in self.beaker.workspace.iter_datasets(
            match=match,
            results=False,
            cursor=cursor or 0,
            limit=limit,
            sort_by=sort,
            descending=sort_descending,
        ):
            run = self._get_run_from_dataset(dataset)
            if run is not None:
                yield run

    def search_step_info(
        self,
        *,
        sort_by: StepInfoSort = StepInfoSort.CREATED,
        sort_descending: bool = True,
        match: Optional[str] = None,
        limit: Optional[int] = None,
        cursor: Optional[int] = None,
    ) -> Generator[StepInfo, None, None]:
        if match is None:
            match = Constants.STEP_DATASET_PREFIX
        else:
            match = Constants.STEP_DATASET_PREFIX + match

        if sort_by == StepInfoSort.CREATED:
            sort = DatasetSort.created
        elif sort_by == StepInfoSort.UNIQUE_ID:
            sort = DatasetSort.dataset_name
        else:
            raise NotImplementedError

        for dataset in self.beaker.workspace.iter_datasets(
            match=match,
            results=False,
            cursor=cursor or 0,
            limit=limit,
            sort_by=sort,
            descending=sort_descending,
        ):
            try:
                yield self._get_step_info_from_dataset(dataset)
            except (DatasetNotFound, FileNotFoundError):
                continue

    def registered_run(self, name: str) -> Run:
        err_msg = f"Run '{name}' not found in workspace"

        try:
            dataset_for_run = self.beaker.dataset.get(run_dataset_name(name))
            # Make sure the run is in our workspace.
            if dataset_for_run.workspace_ref.id != self.beaker.workspace.get().id:
                raise DatasetNotFound
        except DatasetNotFound:
            raise KeyError(err_msg)

        run = self._get_run_from_dataset(dataset_for_run)
        if run is None:
            raise KeyError(err_msg)
        else:
            return run

    @contextmanager
    def capture_logs_for_run(self, name: str) -> Generator[None, None, None]:
        with tempfile.TemporaryDirectory() as tmp_dir_name:
            log_file = Path(tmp_dir_name) / "out.log"
            try:
                with file_handler(log_file):
                    yield None
            finally:
                run_dataset = run_dataset_name(name)
                self.beaker.dataset.sync(run_dataset, log_file, quiet=True)
                self.beaker.dataset.commit(run_dataset)

    def _get_run_from_dataset(self, dataset: Dataset) -> Optional[Run]:
        if dataset.name is None:
            return None
        if not dataset.name.startswith(Constants.RUN_DATASET_PREFIX):
            return None

        run_name = dataset.name[len(Constants.RUN_DATASET_PREFIX) :]

        try:
            file_info = self.beaker.dataset.file_info(dataset, Constants.RUN_DATA_FNAME)
            cached = (
                None
                if file_info.digest is None
                else self._get_object_from_cache(file_info.digest, Run)
            )
            if cached is not None:
                return cached

            steps_info_bytes = self.beaker.dataset.get_file(dataset, file_info, quiet=True)
            steps_info = json.loads(steps_info_bytes)
        except (DatasetNotFound, FileNotFoundError):
            return None

        import concurrent.futures

        steps: Dict[str, StepInfo] = {}
        with concurrent.futures.ThreadPoolExecutor(
            max_workers=self.max_workers,
            thread_name_prefix="BeakerWorkspace._get_run_from_dataset()-",
        ) as executor:
            step_info_futures = []
            for unique_id in steps_info.values():
                step_info_futures.append(executor.submit(self.step_info, unique_id))
            for future in concurrent.futures.as_completed(step_info_futures):
                step_info = future.result()
                assert step_info.step_name is not None
                steps[step_info.step_name] = step_info

        run = Run(name=run_name, start_date=dataset.created, steps=steps)
        if file_info.digest is not None:
            self._add_object_to_cache(file_info.digest, run)
        return run

    def _update_step_info(self, step_info: StepInfo):
        dataset_name = step_dataset_name(step_info)

        step_info_dataset: Dataset
        try:
            step_info_dataset = self.beaker.dataset.create(dataset_name, commit=False)
        except DatasetConflict:
            step_info_dataset = self.beaker.dataset.get(dataset_name)

        self.beaker.dataset.upload(
            step_info_dataset,
            json.dumps(step_info.to_json_dict()).encode(),
            Constants.STEP_INFO_FNAME,
            quiet=True,
        )<|MERGE_RESOLUTION|>--- conflicted
+++ resolved
@@ -172,25 +172,7 @@
     def step_info(self, step_or_unique_id: Union[Step, str]) -> StepInfo:
         try:
             dataset = self.beaker.dataset.get(step_dataset_name(step_or_unique_id))
-<<<<<<< HEAD
             return self._get_step_info_from_dataset(dataset)
-=======
-            file_info = self.beaker.dataset.file_info(dataset, Constants.STEP_INFO_FNAME)
-            step_info: StepInfo
-            cached = (
-                None
-                if file_info.digest is None
-                else self._get_object_from_cache(file_info.digest, StepInfo)
-            )
-            if cached is not None:
-                step_info = cached
-            else:
-                step_info_bytes = self.beaker.dataset.get_file(dataset, file_info, quiet=True)
-                step_info = StepInfo.from_json_dict(json.loads(step_info_bytes))
-                if file_info.digest is not None:
-                    self._add_object_to_cache(file_info.digest, step_info)
-            return step_info
->>>>>>> fbb75815
         except (DatasetNotFound, FileNotFoundError):
             if not isinstance(step_or_unique_id, Step):
                 raise KeyError(step_or_unique_id)
@@ -201,13 +183,18 @@
     def _get_step_info_from_dataset(self, dataset: Dataset) -> StepInfo:
         file_info = self.beaker.dataset.file_info(dataset, Constants.STEP_INFO_FNAME)
         step_info: StepInfo
-        cached = self._get_object_from_cache(file_info.digest, StepInfo)
+        cached = (
+            None
+            if file_info.digest is None
+            else self._get_object_from_cache(file_info.digest, StepInfo)
+        )
         if cached is not None:
             step_info = cached
         else:
             step_info_bytes = self.beaker.dataset.get_file(dataset, file_info, quiet=True)
             step_info = StepInfo.from_json_dict(json.loads(step_info_bytes))
-            self._add_object_to_cache(file_info.digest, step_info)
+            if file_info.digest is not None:
+                self._add_object_to_cache(file_info.digest, step_info)
         return step_info
 
     def step_starting(self, step: Step) -> None:
