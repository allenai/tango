--- conflicted
+++ resolved
@@ -174,11 +174,7 @@
             return False
 
         try:
-<<<<<<< HEAD
             last_experiment = self._client.beaker.experiment.get(last_experiment_id)  # type: ignore
-            job = self._client.beaker.experiment.latest_job(last_experiment)  # type: ignore
-=======
-            last_experiment = self._beaker.experiment.get(last_experiment_id)
             if (
                 self._current_beaker_experiment is not None
                 and self._current_beaker_experiment.id == last_experiment_id
@@ -187,9 +183,8 @@
                 # it didn't clean up after itself.
                 return True
             else:
-                job = self._beaker.experiment.latest_job(last_experiment)
+                job = self._client.beaker.experiment.latest_job(last_experiment)  # type: ignore
                 return False if job is None else job.is_done
->>>>>>> 65f699d6
         except ExperimentNotFound:
             # Experiment must have been deleted.
             return True
@@ -218,13 +213,8 @@
                 # Check if existing lock was created from a Beaker experiment.
                 # If it was, and the experiment is no-longer running, we can safely
                 # delete it.
-<<<<<<< HEAD
-                if self._acquiring_experiment_is_done():
+                if self._acquiring_job_is_done():
                     self._client.delete(self._lock_dataset_name)
-=======
-                if self._acquiring_job_is_done():
-                    self._beaker.dataset.delete(self._lock_dataset_name)
->>>>>>> 65f699d6
                     continue
 
                 if last_logged is None or last_logged - start >= log_interval:
