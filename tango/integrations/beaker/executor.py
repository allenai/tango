import json
import logging
import os
import threading
import time
import uuid
import warnings
from abc import abstractmethod
from typing import Dict, List, NamedTuple, Optional, Sequence, Set, Tuple, Union

from beaker import (
    Beaker,
    DataMount,
    Dataset,
    DatasetConflict,
    DatasetNotFound,
    Digest,
    EnvVar,
    Experiment,
    ExperimentNotFound,
    ExperimentSpec,
    JobFailedError,
    JobTimeoutError,
    NodeResources,
    Priority,
    TaskResources,
    TaskSpec,
    TaskStoppedError,
)
from git import Git, GitCommandError, InvalidGitRepositoryError, Repo

from tango.common.exceptions import (
    CancellationError,
    ConfigurationError,
    ExecutorError,
    RunCancelled,
)
from tango.common.logging import cli_logger, log_exception
from tango.common.registrable import Registrable
from tango.executor import ExecutionMetadata, Executor, ExecutorOutput
from tango.step import Step
from tango.step_graph import StepGraph
from tango.step_info import GitMetadata
from tango.version import VERSION
from tango.workspace import Workspace

from .common import Constants, get_client

logger = logging.getLogger(__name__)


class StepFailedError(ExecutorError):
    def __init__(self, msg: str, experiment_url: str):
        super().__init__(msg)
        self.experiment_url = experiment_url


class ResourceAssignmentError(ExecutorError):
    """
    Raised when a scheduler can't find enough free resources at the moment to run a step.
    """


class UnrecoverableResourceAssignmentError(ExecutorError):
    """
    An unrecoverable version of :class:`ResourceAssignmentError`. Raises this
    from a :class:`BeakerScheduler` will cause the executor to fail.
    """


class ResourceAssignment(NamedTuple):
    """
    Resources assigned to a step.
    """

    cluster: Union[str, List[str]]
    """
    The cluster(s) to use to execute the step.
    """

    resources: TaskResources
    """
    The compute resources on the cluster to allocate for execution of the step.
    """

    priority: Union[str, Priority]
    """
    The priority to execute the step with.
    """


class BeakerScheduler(Registrable):
    """
    A :class:`BeakerScheduler` is responsible for determining which resources and priority to
    assign to the execution of a step.
    """

    default_implementation = "simple"
    """
    The default implementation is :class:`SimpleBeakerScheduler`.
    """

    def __init__(self):
        self._beaker: Optional[Beaker] = None

    @property
    def beaker(self) -> Beaker:
        if self._beaker is None:
            raise ValueError("'beaker' client has not be assigned to scheduler yet!")
        return self._beaker

    @beaker.setter
    def beaker(self, beaker: Beaker) -> None:
        self._beaker = beaker

    @abstractmethod
    def schedule(self, step: Step) -> ResourceAssignment:
        """
        Determine the :class:`ResourceAssignment` for a step.

        :raises ResourceAssignmentError: If the scheduler can't find enough free
            resources at the moment to run the step.
        """
        raise NotImplementedError()


@BeakerScheduler.register("simple")
class SimpleBeakerScheduler(BeakerScheduler):
    """
    The :class:`SimpleBeakerScheduler` just searches the given clusters for one
    with enough resources to match what's specified by the step's required resources.
    """

    def __init__(self, clusters: List[str], priority: Union[str, Priority]):
        super().__init__()
        self.clusters = clusters
        self.priority = priority
        self._node_resources: Optional[Dict[str, List[NodeResources]]] = None
        if not self.clusters:
            raise ConfigurationError("At least one cluster is required in 'clusters'")

    @property
    def node_resources(self) -> Dict[str, List[NodeResources]]:
        if self._node_resources is None:
            node_resources = {
                cluster: [node.limits for node in self.beaker.cluster.nodes(cluster)]
                for cluster in self.clusters
            }
            self._node_resources = node_resources
            return node_resources
        else:
            return self._node_resources

    def schedule(self, step: Step) -> ResourceAssignment:
        step_resources = step.resources
        task_resources = TaskResources(
            cpu_count=step_resources.cpu_count,
            gpu_count=step_resources.gpu_count,
            memory=step_resources.memory,
            shared_memory=step_resources.shared_memory,
        )
        clusters = self.clusters
        if step_resources.gpu_type is not None:
            clusters = [
                cluster
                for cluster, nodes in self.node_resources.items()
                if all([node.gpu_type == step_resources.gpu_type for node in nodes])
            ]
            if not clusters:
                raise UnrecoverableResourceAssignmentError(
                    f"Could not find cluster with nodes that have GPU type '{step_resources.gpu_type}'"
                )
        return ResourceAssignment(
            cluster=clusters, resources=task_resources, priority=self.priority
        )


@Executor.register("beaker")
class BeakerExecutor(Executor):
    """
    This is a :class:`~tango.executor.Executor` that runs steps on `Beaker`_.
    Each step is run as its own Beaker experiment.

    .. tip::
        Registered as an :class:`~tango.executor.Executor` under the name "beaker".

    .. important::
        The :class:`BeakerExecutor` requires that you run Tango within a GitHub repository and you push
        all of your changes prior to each ``tango run`` call. It also requires that you have
        a `GitHub personal access token <https://github.com/settings/tokens/new>`_
        with at least the "repo" scope set to the environment variable ``GITHUB_TOKEN``
        (you can also set it using the ``github_token`` parameter, see below).

        This is because :class:`BeakerExecutor` has to be able to clone your code from Beaker.

    .. important::
        The :class:`BeakerExecutor` will try to recreate your Python environment on Beaker
        every time a step is run, so it's important that you specify all of your dependencies
        in a PIP ``requirements.txt`` file, ``setup.py`` file, or a conda ``environment.yml`` file.
        Alternatively you could provide the ``install_cmd`` argument.

    .. important::
        The :class:`BeakerExecutor` takes no responsibility for saving the results of steps that
        it runs on Beaker. That's the job of your workspace. So make sure your using the
        right type of workspace or your results will be lost.

        For example, any "remote" workspace (like the :class:`BeakerWorkspace`) would work,
        or in some cases you could use a :class:`~tango.workspaces.LocalWorkspace` on an NFS drive.

    .. important::
        If you're running a step that requires special hardware, e.g. a GPU, you should
        specify that in the ``step_resources`` parameter to the step, or by overriding
        the step's :meth:`.resources() <tango.step.Step.resources>` property method.

    :param workspace: The :class:`~tango.workspace.Workspace` to use.
    :param clusters: A list of Beaker clusters that the executor may use to run steps.
        If ``scheduler`` is specified, this argument is ignored.
    :param include_package: A list of Python packages to import before running steps.
    :param beaker_workspace: The name or ID of the Beaker workspace to use.
    :param github_token: You can use this parameter to set a GitHub personal access token instead of using
        the ``GITHUB_TOKEN`` environment variable.
    :param beaker_image: The name or ID of a Beaker image to use for running steps on Beaker.
        The image must come with bash and `conda <https://docs.conda.io/en/latest/index.html>`_
        installed (Miniconda is okay).
        This is mutually exclusive with the ``docker_image`` parameter. If neither ``beaker_image``
        nor ``docker_image`` is specified, the :data:`DEFAULT_BEAKER_IMAGE` will be used.
    :param docker_image: The name of a publicly-available Docker image to use for running
        steps on Beaker. The image must come with bash and `conda <https://docs.conda.io/en/latest/index.html>`_
        installed (Miniconda is okay).
        This is mutually exclusive with the ``beaker_image`` parameter.
    :param datasets: External data sources to mount into the Beaker job for each step. You could use
        this to mount an NFS drive, for example.
    :param env_vars: Environment variables to set in the Beaker job for each step.
    :param venv_name: The name of the conda virtual environment to use or create on the image.
        If you're using your own image that already has a conda environment you want to use,
        you should set this variable to the name of that environment.
        You can also set this to "base" to use the base environment.
    :param parallelism: Control the maximum number of steps run in parallel on Beaker.
    :param install_cmd: Override the command used to install your code and its dependencies
        in each Beaker job.
        For example, you could set ``install_cmd="pip install .[dev]"``.
    :param priority: The default task priority to assign to jobs ran on Beaker.
        If ``scheduler`` is specified, this argument is ignored.
    :param scheduler: A :class:`BeakerScheduler` to use for assigning resources to steps.
        If not specified the :class:`SimpleBeakerScheduler` is used with the given
        ``clusters`` and ``priority``.
    :param allow_dirty: By default, the Beaker Executor requires that your git working directory has no uncommitted
        changes. If you set this to ``True``, we skip this check.
    :param kwargs: Additional keyword arguments passed to :meth:`Beaker.from_env() <beaker.Beaker.from_env()>`.

    .. attention::
        Certain parameters should not be included in the :data:`~tango.settings.TangoGlobalSettings.executor`
        part of your ``tango.yml`` file, namely ``workspace`` and ``include_package``.
        Instead use the top-level :data:`~tango.settings.TangoGlobalSettings.workspace`
        and :data:`~tango.settings.TangoGlobalSettings.include_package` fields, respectively.

    :examples:

    **Minimal tango.yaml file**

    You can use this executor by specifying it in your ``tango.yml`` settings file:

    .. code:: yaml

        executor:
          type: beaker
          beaker_workspace: ai2/my-workspace
          clusters:
            - ai2/general-cirrascale

    **Using GPUs**

    If you have a step that requires a GPU, there are two things you need to do:

    1. First, you'll need to ensure that the :class:`BeakerExecutor` can install your dependencies the right way
    to support the GPU hardware. There are usually two ways to do this: use a Docker image that comes
    with a proper installation of your hardware-specific dependencies (e.g. PyTorch), or add a conda
    ``environment.yml`` file to your project that specifies the proper version of those dependencies.

    If you go with first option you don't necessarily need to build your own Docker image.
    If PyTorch is the only hardware-specific dependency you have, you could just use
    one of AI2's pre-built PyTorch images. Just add these lines to your ``tango.yml`` file:

    .. code:: diff

         executor:
           type: beaker
           beaker_workspace: ai2/my-workspace
        +  docker_image: ghcr.io/allenai/pytorch:1.12.0-cuda11.3-python3.9
        +  venv_name: base
           clusters:
             - ai2/general-cirrascale

    The ``venv_name: base`` line tells the :class:`BeakerExecutor` to use the existing
    conda environment called "base" on the image instead of creating a new one.

    Alternatively, you could use the :data:`default image <DEFAULT_BEAKER_IMAGE>`
    and just add a conda ``environment.yml`` file to the root of your project
    that looks like this:

    .. code:: yaml

        name: torch-env
        channels:
          - pytorch
        dependencies:
          - python=3.9
          - cudatoolkit=11.3
          - numpy
          - pytorch
          - ...

    2. And second, you'll need to specify the GPUs required by each step in the config for that step under
    the :class:`step_resources <tango.step.StepResources>` parameter. For example,

    .. code:: json

        "steps": {
            "train": {
                "type": "torch::train",
                "step_resources": {
                    "gpu_count": 1
                }
            }
        }

    """

    DEFAULT_BEAKER_IMAGE: str = "ai2/conda"
    """
    The default image. Used if neither ``beaker_image`` nor ``docker_image`` are set.
    """

    DEFAULT_NFS_DRIVE = "/net/nfs.cirrascale"

    RESOURCE_ASSIGNMENT_WARNING_INTERVAL = 60 * 5

    def __init__(
        self,
        workspace: Workspace,
        clusters: Optional[List[str]] = None,
        include_package: Optional[Sequence[str]] = None,
        beaker_workspace: Optional[str] = None,
        github_token: Optional[str] = None,
        beaker_image: Optional[str] = None,
        docker_image: Optional[str] = None,
        datasets: Optional[List[DataMount]] = None,
        env_vars: Optional[List[EnvVar]] = None,
        venv_name: Optional[str] = None,
        parallelism: Optional[int] = None,
        install_cmd: Optional[str] = None,
        priority: Optional[Union[str, Priority]] = None,
        allow_dirty: bool = False,
        scheduler: Optional[BeakerScheduler] = None,
        **kwargs,
    ):
        # Pre-validate arguments.
        if beaker_image is None and docker_image is None:
            beaker_image = self.DEFAULT_BEAKER_IMAGE
        elif (beaker_image is None) == (docker_image is None):
            raise ConfigurationError(
                "Either 'beaker_image' or 'docker_image' must be specified for BeakerExecutor, but not both."
            )

        from tango.workspaces import LocalWorkspace, MemoryWorkspace

        if isinstance(workspace, MemoryWorkspace):
            raise ConfigurationError(
                "You cannot use the `MemoryWorkspace` with the `BeakerExecutor`! "
                "Please specify a different workspace."
            )
        elif isinstance(workspace, LocalWorkspace):
            if str(workspace.dir).startswith(self.DEFAULT_NFS_DRIVE):
                # Mount the NFS drive if not mount already.
                datasets = datasets or []
                if not datasets or not any(
                    [
                        dm.source.host_path is not None
                        and dm.source.host_path.startswith(self.DEFAULT_NFS_DRIVE)
                        for dm in datasets
                    ]
                ):
                    nfs_mount = DataMount.new(
                        self.DEFAULT_NFS_DRIVE, host_path=self.DEFAULT_NFS_DRIVE
                    )
                    datasets.append(nfs_mount)
            else:
                warnings.warn(
                    "It appears that you're using a `LocalWorkspace` on a directory that is not an NFS drive. "
                    "If the `BeakerExecutor` cannot access this directory from Beaker, your results will be lost.",
                    UserWarning,
                )

        super().__init__(workspace, include_package=include_package, parallelism=parallelism)
<<<<<<< HEAD

        self.beaker = get_client(beaker_workspace=beaker_workspace, **kwargs).beaker
=======
        self.max_thread_workers = self.parallelism or min(32, (os.cpu_count() or 1) + 4)
        self.beaker = get_client(beaker_workspace=beaker_workspace, **kwargs)
>>>>>>> 65f699d6
        self.beaker_image = beaker_image
        self.docker_image = docker_image
        self.datasets = datasets
        self.env_vars = env_vars
        self.venv_name = venv_name
        self.install_cmd = install_cmd
        self.allow_dirty = allow_dirty
        self.scheduler: BeakerScheduler
        if scheduler is None:
            if clusters is None:
                raise ConfigurationError(
                    "Either 'scheduler' or 'clusters' argument to BeakerExecutor is required"
                )
            self.scheduler = SimpleBeakerScheduler(clusters, priority=priority or Priority.normal)
        else:
            if clusters is not None:
                warnings.warn(
                    "The 'clusters' parameter will be ignored since you specified a 'scheduler'",
                    UserWarning,
                )
            if priority is not None:
                warnings.warn(
                    "The 'priority' parameter will be ignored since you specified a 'scheduler'",
                    UserWarning,
                )
            self.scheduler = scheduler
        self.scheduler.beaker = self.beaker

        self._is_cancelled = threading.Event()
        self._logged_git_info = False
        self._last_resource_assignment_warning: Optional[float] = None
        self._jobs = 0

        try:
            self.github_token: str = github_token or os.environ["GITHUB_TOKEN"]
        except KeyError:
            raise ConfigurationError(
                "A GitHub personal access token with the 'repo' scope is required. "
                "This can be set with the 'github_token' argument to the BeakerExecutor, "
                "or as the environment variable 'GITHUB_TOKEN'."
            )

        # Ensure entrypoint dataset exists.
        self._ensure_entrypoint_dataset()

    def check_repo_state(self):
        if not self.allow_dirty:
            # Make sure repository is clean, if we're in one.
            try:
                # Check for uncommitted changes.
                repo = Repo(".")
                if repo.is_dirty():
                    raise ExecutorError(
                        "You have uncommitted changes! Commit your changes or use the 'allow_dirty' option."
                    )

                # Check for un-pushed commits.
                remote_name = repo.remote().name
                git = Git(".")
                if git.log([f"{remote_name}..HEAD", "--not", "--remotes", "--oneline"]):
                    raise ExecutorError(
                        "You have unpushed changes! Push your changes or use the 'allow_dirty' option."
                    )
            except InvalidGitRepositoryError:
                raise ExecutorError(
                    "It appears you're not in a valid git repository. "
                    "The Beaker executor requires a git repository."
                )
            except GitCommandError:
                pass

    def execute_step_graph(
        self, step_graph: StepGraph, run_name: Optional[str] = None
    ) -> ExecutorOutput:
        import concurrent.futures

        self.check_repo_state()

        self._is_cancelled.clear()

        # These will hold the final results which we'll update along the way.
        successful: Dict[str, ExecutionMetadata] = {}
        failed: Dict[str, ExecutionMetadata] = {}
        not_run: Dict[str, ExecutionMetadata] = {}

        # Keeps track of steps that are next up to run on Beaker.
        steps_to_run: Set[str] = set()
        # These are steps that have been submitted to Beaker but haven't completed yet.
        submitted_steps: Set[str] = set()
        # Futures for tracking the Beaker runs for each step.
        step_futures: List[concurrent.futures.Future] = []

        uncacheable_leaf_steps = step_graph.uncacheable_leaf_steps()

        # These are all of the steps that still need to be run at some point.
        steps_left_to_run = uncacheable_leaf_steps | {
            step for step in step_graph.values() if step.cache_results
        }

        def update_steps_to_run():
            nonlocal steps_to_run, not_run
            for step_name, step in step_graph.items():
                if (
                    step_name in submitted_steps
                    or step_name in successful
                    or step_name in failed
                    or step_name in not_run
                ):
                    # Make sure step is no longer in queue.
                    steps_to_run.discard(step_name)  # This does NOT raise KeyError if not found
                else:
                    # Check dependencies.
                    for dependency in step.dependencies:
                        if dependency.name not in successful and dependency.cache_results:
                            if dependency.name in failed or dependency.name in not_run:
                                # A dependency failed or can't be run, so this step can't be run.
                                not_run[step_name] = ExecutionMetadata()
                                steps_to_run.discard(step_name)
                                steps_left_to_run.discard(step)
                            break
                    else:
                        # Dependencies are OK, so we can run this step now.
                        if step.cache_results or step in uncacheable_leaf_steps:
                            steps_to_run.add(step_name)

        def make_future_done_callback(step_name: str):
            def future_done_callback(future: concurrent.futures.Future):
                nonlocal successful, failed, steps_left_to_run

                self._jobs = max(0, self._jobs - 1)
                step = step_graph[step_name]

                try:
                    exc = future.exception()
                    if exc is None:
                        successful[step_name] = ExecutionMetadata(
                            result_location=None
                            if not step.cache_results
                            else self.workspace.step_info(step).result_location,
                            logs_location=future.result(),
                        )
                        steps_left_to_run.discard(step)
                    elif isinstance(exc, ResourceAssignmentError):
                        submitted_steps.discard(step_name)
                        self._emit_resource_assignment_warning()
                    elif isinstance(exc, StepFailedError):
                        failed[step_name] = ExecutionMetadata(logs_location=exc.experiment_url)
                        steps_left_to_run.discard(step)
                    elif isinstance(exc, (ExecutorError, CancellationError)):
                        failed[step_name] = ExecutionMetadata()
                        steps_left_to_run.discard(step)
                    else:
                        log_exception(exc, logger)
                        failed[step_name] = ExecutionMetadata()
                        steps_left_to_run.discard(step)
                except concurrent.futures.TimeoutError as exc:
                    log_exception(exc, logger)
                    failed[step_name] = ExecutionMetadata()
                    steps_left_to_run.discard(step)

            return future_done_callback

        last_progress_update = time.monotonic()

        def log_progress():
            nonlocal last_progress_update

            now = time.monotonic()
            if now - last_progress_update >= 60 * 2:
                last_progress_update = now

                waiting_for = [
                    step_name
                    for step_name in submitted_steps
                    if step_name not in failed and step_name not in successful
                ]
                if len(waiting_for) > 5:
                    logger.info(
                        "Waiting for %d steps...",
                        len(waiting_for),
                    )
                elif len(waiting_for) > 1:
                    logger.info(
                        "Waiting for %d steps (%s)...",
                        len(waiting_for),
                        "'" + "', '".join(waiting_for) + "'",
                    )
                elif len(waiting_for) == 1:
                    logger.info("Waiting for 1 step ('%s')...", list(waiting_for)[0])

                still_to_run = [
                    step.name for step in steps_left_to_run if step.name not in submitted_steps
                ]
                if len(still_to_run) > 5:
                    logger.info(
                        "Still waiting to submit %d more steps...",
                        len(still_to_run),
                    )
                elif len(still_to_run) > 1:
                    logger.info(
                        "Still waiting to submit %d more steps (%s)...",
                        len(still_to_run),
                        "'" + "', '".join(still_to_run) + "'",
                    )
                elif len(still_to_run) == 1:
                    logger.info("Still waiting to submit 1 more step ('%s')...", still_to_run[0])

        update_steps_to_run()

        try:
            with concurrent.futures.ThreadPoolExecutor(max_workers=self.max_thread_workers) as pool:
                while steps_left_to_run:
                    # Submit steps left to run.
                    for step_name in steps_to_run:
                        future = pool.submit(
                            self._execute_sub_graph_for_step, step_graph, step_name, True
                        )
                        future.add_done_callback(make_future_done_callback(step_name))
                        self._jobs += 1
                        step_futures.append(future)
                        submitted_steps.add(step_name)

                    if step_futures:
                        # Wait for something to happen.
                        _, not_done = concurrent.futures.wait(
                            step_futures,
                            return_when=concurrent.futures.FIRST_COMPLETED,
                            timeout=2.0,
                        )

                        # Update the list of running futures.
                        step_futures.clear()
                        step_futures = list(not_done)
                    else:
                        time.sleep(2.0)

                    # Update the step queue.
                    update_steps_to_run()

                    log_progress()
        except (KeyboardInterrupt, CancellationError):
            if step_futures:
                cli_logger.warning("Received interrupt, canceling steps...")
                self._is_cancelled.set()
                concurrent.futures.wait(step_futures)
            raise
        finally:
            self._is_cancelled.clear()

        # NOTE: The 'done callback' added to each future is executed in a thread,
        # and so might not complete before the last 'update_steps_to_run()' is called
        # in the loop above. Therefore we have to call 'update_steps_to_run()'
        # one last time here to ensure the 'not_run' set is up-to-date.
        update_steps_to_run()

        return ExecutorOutput(successful=successful, failed=failed, not_run=not_run)

    def _emit_resource_assignment_warning(self):
        if self._last_resource_assignment_warning is None or (
            time.monotonic() - self._last_resource_assignment_warning
            > self.RESOURCE_ASSIGNMENT_WARNING_INTERVAL
        ):
            self._last_resource_assignment_warning = time.monotonic()
            logger.warning(
                "Some steps can't be run yet - waiting on more Beaker resources "
                "to become available..."
            )

    def _check_if_cancelled(self):
        if self._is_cancelled.is_set():
            raise RunCancelled

    def _execute_sub_graph_for_step(
        self,
        step_graph: StepGraph,
        step_name: str,
        in_thread: bool = False,
    ) -> Optional[str]:
        if not in_thread:
            self._is_cancelled.clear()
        else:
            self._check_if_cancelled()

        step = step_graph[step_name]

        if step.cache_results and step in self.workspace.step_cache:
            cli_logger.info(
                '[green]\N{check mark} Found output for step [bold]"%s"[/] in cache...[/]',
                step_name,
            )
            return None

        if step.resources.machine == "local":
            if step.cache_results:
                step.ensure_result(self.workspace)
            else:
                result = step.result(self.workspace)
                if hasattr(result, "__next__"):
                    from collections import deque

                    deque(result, maxlen=0)
            return None

        experiment: Optional[Experiment] = None
        experiment_url: Optional[str] = None
        ephemeral_datasets: List[Dataset] = []

        # Try to find any existing experiments for this step that are still running.
        if step.cache_results:
            for exp in self.beaker.workspace.experiments(
                match=f"{Constants.STEP_EXPERIMENT_PREFIX}{step.unique_id}-"
            ):
                self._check_if_cancelled()
                try:
                    latest_job = self.beaker.experiment.latest_job(exp)
                except (ValueError, ExperimentNotFound):
                    continue
                if latest_job is not None and not latest_job.is_done:
                    experiment = exp
                    experiment_url = self.beaker.experiment.url(exp)
                    cli_logger.info(
                        "[blue]\N{black rightwards arrow} Found existing Beaker experiment [b]%s[/] for "
                        'step [b]"%s"[/] that is still running...[/]',
                        experiment_url,
                        step_name,
                    )
                    break

        # Otherwise we submit a new experiment...
        if experiment is None:
            # Initialize experiment and task spec.
            experiment_name, spec, ephemeral_datasets = self._build_experiment_spec(
                step_graph, step_name
            )
            self._check_if_cancelled()

            step.log_starting()

            # Create experiment.
            experiment = self.beaker.experiment.create(experiment_name, spec)
            experiment_url = self.beaker.experiment.url(experiment)
            cli_logger.info(
                '[blue]\N{black rightwards arrow} Submitted Beaker experiment [b]%s[/] for step [b]"%s"[/]...[/]',
                experiment_url,
                step_name,
            )

        assert experiment is not None
        assert experiment_url is not None

        # Follow the experiment until it completes.
        try:
            while True:
                poll_interval = min(60, 5 * min(self._jobs, self.max_thread_workers))
                try:
                    self._check_if_cancelled()
                    self.beaker.experiment.wait_for(
                        experiment,
                        strict=True,
                        quiet=True,
                        timeout=poll_interval + 2,
                        poll_interval=poll_interval,
                    )
                    break
                except JobTimeoutError:
                    time.sleep(poll_interval)
                    continue
        except (JobFailedError, TaskStoppedError):
            cli_logger.error(
                '[red]\N{ballot x} Step [b]"%s"[/] failed. You can check the logs at [b]%s[/][/]',
                step_name,
                experiment_url,
            )
            raise StepFailedError(
                f'Beaker job for step "{step_name}" failed. '
                f"You can check the logs at {experiment_url}",
                experiment_url,
            )
        except (KeyboardInterrupt, CancellationError):
            cli_logger.warning(
                'Stopping Beaker experiment [cyan]%s[/] for step [b]"%s"[/] (%s)',
                experiment_url,
                step_name,
                step.unique_id,
            )
            self.beaker.experiment.stop(experiment)
            raise
        else:
            step.log_finished()
        finally:
            # Remove ephemeral datasets.
            result_dataset = self.beaker.experiment.results(experiment)
            if result_dataset is not None:
                ephemeral_datasets.append(result_dataset)
            for dataset in ephemeral_datasets:
                try:
                    self.beaker.dataset.delete(dataset)
                except DatasetNotFound:
                    pass

        return experiment_url

    @staticmethod
    def _parse_git_remote(url: str) -> Tuple[str, str]:
        """
        Parse a git remote URL into a GitHub (account, repo) pair.
        """
        account, repo = (
            url.split("https://github.com/")[-1]
            .split("git@github.com:")[-1]
            .split(".git")[0]
            .split("/")
        )
        return account, repo

    def _ensure_entrypoint_dataset(self) -> Dataset:
        import hashlib
        from importlib.resources import read_binary

        import tango.integrations.beaker

        workspace_id = self.beaker.workspace.get().id

        # Get hash of the local entrypoint source file.
        sha256_hash = hashlib.sha256()
        contents = read_binary(tango.integrations.beaker, Constants.ENTRYPOINT_FILENAME)
        sha256_hash.update(contents)

        entrypoint_dataset_name = (
            f"{Constants.ENTRYPOINT_DATASET_PREFIX}{workspace_id}-{sha256_hash.hexdigest()[:6]}"
        )
        tmp_entrypoint_dataset_name = (
            f"{Constants.ENTRYPOINT_DATASET_PREFIX}{str(uuid.uuid4())}-tmp"
        )

        # Ensure entrypoint dataset exists.
        entrypoint_dataset: Dataset
        try:
            entrypoint_dataset = self.beaker.dataset.get(entrypoint_dataset_name)
        except DatasetNotFound:
            # Create it.
            logger.debug(f"Creating entrypoint dataset '{entrypoint_dataset_name}'")
            try:
                tmp_entrypoint_dataset = self.beaker.dataset.create(
                    tmp_entrypoint_dataset_name, quiet=True, commit=False
                )
                self.beaker.dataset.upload(
                    tmp_entrypoint_dataset, contents, Constants.ENTRYPOINT_FILENAME, quiet=True
                )
                self.beaker.dataset.commit(tmp_entrypoint_dataset)
                entrypoint_dataset = self.beaker.dataset.rename(
                    tmp_entrypoint_dataset, entrypoint_dataset_name
                )
            except DatasetConflict:  # could be in a race with another `tango` process.
                time.sleep(1.0)
                entrypoint_dataset = self.beaker.dataset.get(entrypoint_dataset_name)

        # Verify contents.
        err_msg = (
            f"Checksum failed for entrypoint dataset {self.beaker.dataset.url(entrypoint_dataset)}\n"
            f"This could be a bug, or it could mean someone has tampered with the dataset.\n"
            f"If you're sure no one has tampered with it, you can delete the dataset from "
            f"the Beaker dashboard and try again."
        )
        ds_files = list(self.beaker.dataset.ls(entrypoint_dataset))
        if len(ds_files) != 1:
            raise ExecutorError(err_msg)
        if ds_files[0].digest != Digest(sha256_hash.digest()):
            raise ExecutorError(err_msg)

        return entrypoint_dataset

    def _ensure_step_graph_dataset(self, step_graph: StepGraph) -> Dataset:
        step_graph_dataset_name = f"{Constants.STEP_GRAPH_DATASET_PREFIX}{str(uuid.uuid4())}"
        try:
            dataset = self.beaker.dataset.create(step_graph_dataset_name, quiet=True, commit=False)
            self.beaker.dataset.upload(
                dataset,
                json.dumps({"steps": step_graph.to_config(include_unique_id=True)}).encode(),
                Constants.STEP_GRAPH_FILENAME,
                quiet=True,
            )
            self.beaker.dataset.commit(dataset)
        except DatasetConflict:  # could be in a race with another `tango` process.
            time.sleep(1.0)
            dataset = self.beaker.dataset.get(step_graph_dataset_name)
        return dataset

    def _build_experiment_spec(
        self, step_graph: StepGraph, step_name: str
    ) -> Tuple[str, ExperimentSpec, List[Dataset]]:
        from tango.common.logging import TANGO_LOG_LEVEL

        step = step_graph[step_name]
        sub_graph = step_graph.sub_graph(step_name)
        step_info = self.workspace.step_info(step)
        experiment_name = (
            f"{Constants.STEP_EXPERIMENT_PREFIX}{step.unique_id}-{str(uuid.uuid4())[:8]}"
        )

        # Ensure we're working in a GitHub repository.
        git = GitMetadata.check_for_repo()
        if (
            git is None
            or git.commit is None
            or git.remote is None
            or "github.com" not in git.remote
        ):
            raise ExecutorError(
                f"Missing git data for step '{step.unique_id}'. "
                f"BeakerExecutor requires a git repository with a GitHub remote."
            )
        try:
            github_account, github_repo = self._parse_git_remote(git.remote)
        except ValueError:
            raise ExecutorError("BeakerExecutor requires a git repository with a GitHub remote.")
        git_ref = git.commit

        if not self._logged_git_info:
            self._logged_git_info = True
            cli_logger.info(
                "[blue]Using source code from "
                "[b]https://github.com/%s/%s/commit/%s[/] to run steps on Beaker[/]",
                github_account,
                github_repo,
                git_ref,
            )

        # Get cluster, resources, and priority to use.
        clusters, task_resources, priority = self.scheduler.schedule(step)
        self._check_if_cancelled()

        # Ensure dataset with the entrypoint script exists and get it.
        entrypoint_dataset = self._ensure_entrypoint_dataset()
        self._check_if_cancelled()

        # Create dataset for step graph.
        step_graph_dataset = self._ensure_step_graph_dataset(sub_graph)
        self._check_if_cancelled()

        # Write the GitHub token secret.
        self.beaker.secret.write(Constants.GITHUB_TOKEN_SECRET_NAME, self.github_token)
        self._check_if_cancelled()

        # Write the Beaker token secret.
        self.beaker.secret.write(Constants.BEAKER_TOKEN_SECRET_NAME, self.beaker.config.user_token)
        self._check_if_cancelled()

        # Build Tango command to run.
        command = [
            "tango",
            "--log-level",
            "debug",
            "--called-by-executor",
            "beaker-executor-run",
            Constants.INPUT_DIR + "/" + Constants.STEP_GRAPH_FILENAME,
            step.name,
            self.workspace.url,
        ]
        if self.include_package is not None:
            for package in self.include_package:
                command += ["-i", package, "--log-level", TANGO_LOG_LEVEL or "debug"]

        self._check_if_cancelled()

        # Ignore the patch version.
        # E.g. '3.9.7' -> '3.9'
        python_version = step_info.environment.python
        python_version = python_version[: python_version.find(".", python_version.find(".") + 1)]

        # Build task spec.
        task_spec = (
            TaskSpec.new(
                step.unique_id,
                beaker_image=self.beaker_image,
                docker_image=self.docker_image,
                result_path=Constants.RESULTS_DIR,
                command=["bash", Constants.ENTRYPOINT_DIR + "/" + Constants.ENTRYPOINT_FILENAME],
                arguments=command,
                resources=task_resources,
                datasets=self.datasets,
                env_vars=self.env_vars,
                priority=priority,
            )
            .with_constraint(cluster=[clusters] if isinstance(clusters, str) else clusters)
            .with_env_var(name="TANGO_VERSION", value=VERSION)
            .with_env_var(name="GITHUB_TOKEN", secret=Constants.GITHUB_TOKEN_SECRET_NAME)
            .with_env_var(name="BEAKER_TOKEN", secret=Constants.BEAKER_TOKEN_SECRET_NAME)
            .with_env_var(name="GITHUB_REPO", value=f"{github_account}/{github_repo}")
            .with_env_var(name="GIT_REF", value=git_ref)
            .with_env_var(name="PYTHON_VERSION", value=python_version)
            .with_env_var(name="BEAKER_EXPERIMENT_NAME", value=experiment_name)
            .with_dataset(Constants.ENTRYPOINT_DIR, beaker=entrypoint_dataset.id)
            .with_dataset(Constants.INPUT_DIR, beaker=step_graph_dataset.id)
        )

        if self.venv_name is not None:
            task_spec = task_spec.with_env_var(name="VENV_NAME", value=self.venv_name)

        if self.install_cmd is not None:
            task_spec = task_spec.with_env_var(name="INSTALL_CMD", value=self.install_cmd)

        return (
            experiment_name,
            ExperimentSpec(
                tasks=[task_spec], description=f'Tango step "{step_name}" ({step.unique_id})'
            ),
            [step_graph_dataset],
        )<|MERGE_RESOLUTION|>--- conflicted
+++ resolved
@@ -392,13 +392,9 @@
                 )
 
         super().__init__(workspace, include_package=include_package, parallelism=parallelism)
-<<<<<<< HEAD
-
+
+        self.max_thread_workers = self.parallelism or min(32, (os.cpu_count() or 1) + 4)
         self.beaker = get_client(beaker_workspace=beaker_workspace, **kwargs).beaker
-=======
-        self.max_thread_workers = self.parallelism or min(32, (os.cpu_count() or 1) + 4)
-        self.beaker = get_client(beaker_workspace=beaker_workspace, **kwargs)
->>>>>>> 65f699d6
         self.beaker_image = beaker_image
         self.docker_image = docker_image
         self.datasets = datasets
