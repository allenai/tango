import logging
import os
import tempfile
import threading
import time
import uuid
import warnings
from pathlib import Path
from typing import List, Optional, Sequence, Set, Tuple

from beaker import (
    Beaker,
    DataMount,
    Dataset,
    DatasetConflict,
    DatasetNotFound,
    Digest,
    EnvVar,
    ExperimentSpec,
    JobFailedError,
    TaskResources,
    TaskSpec,
)
from git import InvalidGitRepositoryError, Repo

from tango.common.exceptions import (
    CancellationError,
    ConfigurationError,
    ExecutorError,
    RunCancelled,
)
from tango.common.logging import cli_logger, log_exception, log_record_from_json
from tango.executor import Executor, ExecutorOutput
from tango.step import Step
from tango.step_graph import StepGraph
from tango.step_info import GitMetadata
from tango.version import VERSION
from tango.workspace import Workspace

from .common import Constants

logger = logging.getLogger(__name__)


@Executor.register("beaker")
class BeakerExecutor(Executor):
    """
    This is a :class:`~tango.executor.Executor` that runs steps on `Beaker`_.
    Each step is run as its own Beaker experiment.

    .. tip::
        Registered as an :class:`~tango.executor.Executor` under the name "beaker".

    .. important::
        The :class:`BeakerExecutor` requires that you run Tango within a GitHub repository and you push
        all of your changes prior to each ``tango run`` call. It also requires that you have
        a `GitHub personal access token <https://github.com/settings/tokens/new>`_
        with at least the "repo" scope set to the environment variable ``GITHUB_TOKEN``
        (you can also set it using the ``github_token`` parameter, see below).

        This is because :class:`BeakerExecutor` has to be able to clone your code from Beaker.

    .. important::
        The :class:`BeakerExecutor` will try to recreate your Python environment on Beaker
        every time a step is run, so it's important that you specify all of your dependencies
        in a PIP ``requirements.txt`` file, ``setup.py`` file, or a conda ``environment.yml`` file.
        Alternatively you could provide the ``install_cmd`` argument.

    .. important::
        The :class:`BeakerExecutor` takes no responsibility for saving the results of steps that
        it runs on Beaker. That's the job of your workspace. So make sure your using the
        right type of workspace or your results will be lost.

        For example, any "remote" workspace (like the :class:`BeakerWorkspace`) would work,
        or in some cases you could use a :class:`~tango.workspaces.LocalWorkspace` on an NFS drive.

    .. important::
        If you're running a step that requires special hardware, e.g. a GPU, you should
        specify that in the ``step_resources`` parameter to the step, or by overriding
        the step's :meth:`.resources() <tango.step.Step.resources>` property method.

    :param workspace: The :class:`~tango.workspace.Workspace` to use.
    :param clusters: A list of Beaker clusters that the executor may use to run steps.
    :param include_package: A list of Python packages to import before running steps.
    :param beaker_workspace: The name or ID of the Beaker workspace to use.
    :param github_token: You can use this parameter to set a GitHub personal access token instead of using
        the ``GITHUB_TOKEN`` environment variable.
    :param beaker_image: The name or ID of a Beaker image to use for running steps on Beaker.
        The image must come with bash and `conda <https://docs.conda.io/en/latest/index.html>`_
        installed (Miniconda is okay).
        This is mutually exclusive with the ``docker_image`` parameter. If neither ``beaker_image``
        nor ``docker_image`` is specified, the :data:`DEFAULT_BEAKER_IMAGE` will be used.
    :param docker_image: The name of a publicly-available Docker image to use for running
        steps on Beaker. The image must come with bash and `conda <https://docs.conda.io/en/latest/index.html>`_
        installed (Miniconda is okay).
        This is mutually exclusive with the ``beaker_image`` parameter.
    :param datasets: External data sources to mount into the Beaker job for each step. You could use
        this to mount an NFS drive, for example.
    :param env_vars: Environment variables to set in the Beaker job for each step.
    :param venv_name: The name of the conda virtual environment to use or create on the image.
        If you're using your own image that already has a conda environment you want to use,
        you should set this variable to the name of that environment.
        You can also set this to "base" to use the base environment.
    :param parallelism: Control the maximum number of steps run in parallel on Beaker.
    :param install_cmd: Override the command used to install your code and its dependencies
        in each Beaker job.
        For example, you could set ``install_cmd="pip install .[dev]"``.
    :param priority: The default task priority to assign to jobs ran on Beaker.
    :param allow_dirty: By default, the Beaker Executor requires that your git working directory has no uncommitted
        changes. If you set this to ``True``, we skip this check.
    :param kwargs: Additional keyword arguments passed to :meth:`Beaker.from_env() <beaker.Beaker.from_env()>`.

    .. attention::
        Certain parameters should not be included in the :data:`~tango.settings.TangoGlobalSettings.executor`
        part of your ``tango.yml`` file, namely ``workspace`` and ``include_package``.
        Instead use the top-level :data:`~tango.settings.TangoGlobalSettings.workspace`
        and :data:`~tango.settings.TangoGlobalSettings.include_package` fields, respectively.

    :examples:

    **Minimal tango.yaml file**

    You can use this executor by specifying it in your ``tango.yml`` settings file:

    .. code:: yaml

        executor:
          type: beaker
          beaker_workspace: ai2/my-workspace
          clusters:
            - ai2/general-cirrascale

    **Using GPUs**

    If you have a step that requires a GPU, there are two things you need to do:

    1. First, you'll need to ensure that the :class:`BeakerExecutor` can install your dependencies the right way
    to support the GPU hardware. There are usually two ways to do this: use a Docker image that comes
    with a proper installation of your hardware-specific dependencies (e.g. PyTorch), or add a conda
    ``environment.yml`` file to your project that specifies the proper version of those dependencies.

    If you go with first option you don't necessarily need to build your own Docker image.
    If PyTorch is the only hardware-specific dependency you have, you could just use
    one of AI2's pre-built PyTorch images. Just add these lines to your ``tango.yml`` file:

    .. code:: diff

         executor:
           type: beaker
           beaker_workspace: ai2/my-workspace
        +  docker_image: ghcr.io/allenai/pytorch:1.12.0-cuda11.3-python3.9
        +  venv_name: base
           clusters:
             - ai2/general-cirrascale

    The ``venv_name: base`` line tells the :class:`BeakerExecutor` to use the existing
    conda environment called "base" on the image instead of creating a new one.

    Alternatively, you could use the :data:`default image <DEFAULT_BEAKER_IMAGE>`
    and just add a conda ``environment.yml`` file to the root of your project
    that looks like this:

    .. code:: yaml

        name: torch-env
        channels:
          - pytorch
        dependencies:
          - python=3.9
          - cudatoolkit=11.3
          - numpy
          - pytorch
          - ...

    2. And second, you'll need to specify the GPUs required by each step in the config for that step under
    the :class:`step_resources <tango.step.StepResources>` parameter. For example,

    .. code:: json

        "steps": {
            "train": {
                "type": "torch::train",
                "step_resources": {
                    "gpu_count": 1
                }
            }
        }

    """

    GITHUB_TOKEN_SECRET_NAME: str = "TANGO_GITHUB_TOKEN"

    BEAKER_TOKEN_SECRET_NAME: str = "BEAKER_TOKEN"

    RESULTS_DIR: str = "/tango/output"

    ENTRYPOINT_DIR: str = "/tango/entrypoint"

    ENTRYPOINT_FILENAME: str = "entrypoint.sh"

    INPUT_DIR: str = "/tango/input"

    STEP_GRAPH_FILENAME: str = "config.json"

    DEFAULT_BEAKER_IMAGE: str = "ai2/conda"
    """
    The default image. Used if neither ``beaker_image`` nor ``docker_image`` are set.
    """

    DEFAULT_NFS_DRIVE = "/net/nfs.cirrascale"

    def __init__(
        self,
        workspace: Workspace,
        clusters: List[str],
        include_package: Optional[Sequence[str]] = None,
        beaker_workspace: Optional[str] = None,
        github_token: Optional[str] = None,
        beaker_image: Optional[str] = None,
        docker_image: Optional[str] = None,
        datasets: Optional[List[DataMount]] = None,
        env_vars: Optional[List[EnvVar]] = None,
        venv_name: Optional[str] = None,
        parallelism: Optional[int] = -1,
        install_cmd: Optional[str] = None,
        priority: str = "normal",
        allow_dirty: bool = False,
        **kwargs,
    ):
        # Pre-validate arguments.
        if beaker_image is None and docker_image is None:
            beaker_image = self.DEFAULT_BEAKER_IMAGE
        elif (beaker_image is None) == (docker_image is None):
            raise ConfigurationError(
                "Either 'beaker_image' or 'docker_image' must be specified for BeakerExecutor, but not both."
            )

        from tango.workspaces import LocalWorkspace, MemoryWorkspace

        if isinstance(workspace, MemoryWorkspace):
            raise ConfigurationError(
                "You cannot use the `MemoryWorkspace` with the `BeakerExecutor`! "
                "Please specify a different workspace."
            )
        elif isinstance(workspace, LocalWorkspace):
            if str(workspace.dir).startswith(self.DEFAULT_NFS_DRIVE):
                # Mount the NFS drive if not mount already.
                datasets = datasets or []
                if not datasets or not any(
                    [
                        dm.source.host_path is not None
                        and dm.source.host_path.startswith(self.DEFAULT_NFS_DRIVE)
                        for dm in datasets
                    ]
                ):
                    nfs_mount = DataMount.new(
                        self.DEFAULT_NFS_DRIVE, host_path=self.DEFAULT_NFS_DRIVE
                    )
                    datasets.append(nfs_mount)
            else:
                warnings.warn(
                    "It appears that you're using a `LocalWorkspace` on a directory that is not an NFS drive. "
                    "If the `BeakerExecutor` cannot access this directory from Beaker, your results will be lost.",
                    UserWarning,
                )

        super().__init__(workspace, include_package=include_package, parallelism=parallelism)
        self.beaker = Beaker.from_env(default_workspace=beaker_workspace, session=True, **kwargs)
        self.beaker_image = beaker_image
        self.docker_image = docker_image
        self.datasets = datasets
        self.env_vars = env_vars
        self.clusters = clusters
        self.venv_name = venv_name
        self.install_cmd = install_cmd
        self.priority = priority
        self.allow_dirty = allow_dirty
        self._is_cancelled = threading.Event()

        try:
            self.github_token: str = github_token or os.environ["GITHUB_TOKEN"]
        except KeyError:
            raise ConfigurationError(
                "A GitHub personal access token with the 'repo' scope is required. "
                "This can be set with the 'github_token' argument to the BeakerExecutor, "
                "or as the environment variable 'GITHUB_TOKEN'."
            )

        # Ensure entrypoint dataset exists.
        self._ensure_entrypoint_dataset()

    def execute_step(self, step: Step) -> None:
        raise NotImplementedError

    def execute_step_graph(
        self, step_graph: StepGraph, run_name: Optional[str] = None
    ) -> ExecutorOutput:
        import concurrent.futures

<<<<<<< HEAD
        # Make sure repository is clean, if we're in one.
        try:
            repo = Repo(".")
            if repo.is_dirty():
                raise ValueError("You have uncommitted changes! Use --allow-dirty to force.")
        except InvalidGitRepositoryError:
            pass
=======
        if not self.allow_dirty:
            # Make sure repository is clean, if we're in one.
            try:
                repo = Repo(".")
                if repo.is_dirty():
                    raise ValueError(
                        "You have uncommitted changes! Use the 'allow-dirty' option in your config file to force."
                    )
            except InvalidGitRepositoryError:
                pass
>>>>>>> fd9d3cc2

        self._is_cancelled.clear()

        # These will hold the final results which we'll update along the way.
        successful: Set[str] = set()
        failed: Set[str] = set()
        not_run: Set[str] = set()

        # Keeps track of steps that are next up to run on Beaker.
        steps_to_run: Set[str] = set()
        # These are steps that have been submitted to Beaker but haven't completed yet.
        submitted_steps: Set[str] = set()
        # Futures for tracking the Beaker runs for each step.
        step_futures: List[concurrent.futures.Future] = []

        uncacheable_leaf_steps = step_graph.uncacheable_leaf_steps()

        def update_steps_to_run():
            nonlocal steps_to_run, not_run
            for step_name, step in step_graph.items():
                if (
                    step_name in submitted_steps
                    or step_name in successful
                    or step_name in failed
                    or step_name in not_run
                ):
                    # Make sure step is no longer in queue.
                    steps_to_run.discard(step_name)  # This does NOT raise KeyError if not found
                else:
                    # Check dependencies.
                    for dependency in step.dependencies:
                        if dependency.name not in successful and dependency.cache_results:
                            if dependency.name in failed or dependency.name in not_run:
                                # A dependency failed or can't be run, so this step can't be run.
                                not_run.add(step_name)
                                steps_to_run.discard(step_name)
                            break
                    else:
                        # Dependencies are OK, so we can run this step now.
                        if step.cache_results or step in uncacheable_leaf_steps:
                            steps_to_run.add(step_name)

        def make_future_done_callback(step_name: str):
            def future_done_callback(future: concurrent.futures.Future):
                nonlocal successful, failed
                try:
                    exc = future.exception()
                    if exc is None:
                        successful.add(step_name)
                    else:
                        if isinstance(exc, ExecutorError):
                            logger.error(exc)
                        else:
                            log_exception(exc, logger)
                        failed.add(step_name)
                except concurrent.futures.TimeoutError as exc:
                    log_exception(exc, logger)
                    failed.add(step_name)

            return future_done_callback

        update_steps_to_run()

        try:
            with concurrent.futures.ThreadPoolExecutor(
                max_workers=self.parallelism or None
            ) as pool:
                while steps_to_run or step_futures:
                    # Submit steps left to run.
                    for step_name in steps_to_run:
                        future = pool.submit(
                            self._execute_sub_graph_for_step, step_graph, step_name, True
                        )
                        future.add_done_callback(make_future_done_callback(step_name))
                        step_futures.append(future)
                        submitted_steps.add(step_name)

                    # Wait for something to happen.
                    _, not_done = concurrent.futures.wait(
                        step_futures, return_when=concurrent.futures.FIRST_COMPLETED
                    )

                    # Update the list of running futures.
                    step_futures.clear()
                    step_futures = list(not_done)

                    # Update the step queue.
                    update_steps_to_run()
        except (KeyboardInterrupt, CancellationError):
            if step_futures:
                cli_logger.warning("Received interrupt, canceling steps...")
                self._is_cancelled.set()
                concurrent.futures.wait(step_futures)
            raise
        finally:
            self._is_cancelled.clear()

        # NOTE: The 'done callback' added to each future is executed in a thread,
        # and so might not complete before the last 'update_steps_to_run()' is called
        # in the loop above. Therefore we have to call 'update_steps_to_run()'
        # one last time here to ensure the 'not_run' set is up-to-date.
        update_steps_to_run()

        return ExecutorOutput(successful=successful, failed=failed, not_run=not_run)

    def execute_sub_graph_for_step(
        self, step_graph: StepGraph, step_name: str, run_name: Optional[str] = None
    ) -> None:
        self._execute_sub_graph_for_step(step_graph, step_name)

    def _check_if_cancelled(self):
        if self._is_cancelled.is_set():
            raise RunCancelled

    def _execute_sub_graph_for_step(
        self,
        step_graph: StepGraph,
        step_name: str,
        in_thread: bool = False,
    ) -> None:
        if not in_thread:
            self._is_cancelled.clear()

        step = step_graph[step_name]

        if step.cache_results and step in self.workspace.step_cache:
            cli_logger.info(
                '[green]\N{check mark} Found output for step [bold]"%s"[/] in cache...[/]',
                step_name,
            )
            return

        # Initialize experiment and task spec.
        spec = self._build_experiment_spec(step_graph, step_name)
        self._check_if_cancelled()

        # Create experiment.
        experiment_name = (
            f"{Constants.STEP_EXPERIMENT_PREFIX}{step.unique_id}-{str(uuid.uuid4())[:8]}"
        )
        experiment = self.beaker.experiment.create(experiment_name, spec)
        cli_logger.info(
            'Submitted Beaker experiment [cyan]%s[/] for step [b]"%s"[/] (%s)',
            self.beaker.experiment.url(experiment),
            step_name,
            step.unique_id,
        )

        # Follow the experiment and stream the logs until it completes.
        setup_stage: bool = True
        try:
            for line in self.beaker.experiment.follow(
                experiment, strict=True, include_timestamps=False
            ):
                self._check_if_cancelled()

                line_str = line.decode(errors="ignore").rstrip()
                if not line_str:
                    continue

                # Try parsing a JSON log record from the line.
                try:
                    log_record = log_record_from_json(line_str)
                    setup_stage = False
                    if log_record.name != "tqdm":
                        # We don't need to handle logs from Tqdm since that would result in
                        # duplicate messages (those Tqdm lines get printed directly to the output as well).
                        logging.getLogger(log_record.name).handle(log_record)
                except Exception:  # noqa: E722
                    # Line must not be a log record
                    if setup_stage:
                        if line_str.startswith("[TANGO] "):
                            logger.info(
                                "[step %s] [setup] %s", step_name, line_str[len("[TANGO] ") :]
                            )
                        else:
                            logger.debug("[step %s] [setup] %s", step_name, line_str)
                    else:
                        logger.info("[step %s] %s", step_name, line_str)
        except JobFailedError:
            raise ExecutorError(
                f"Beaker job for step '{step_name}' failed. "
                f"You can check the logs at {self.beaker.experiment.url(experiment)}"
            )
        except (KeyboardInterrupt, CancellationError):
            cli_logger.warning(
                'Stopping Beaker experiment [cyan]%s[/] for step [b]"%s"[/] (%s)',
                self.beaker.experiment.url(experiment),
                step_name,
                step.unique_id,
            )
            self.beaker.experiment.stop(experiment)
            raise

    @staticmethod
    def _parse_git_remote(url: str) -> Tuple[str, str]:
        """
        Parse a git remote URL into a GitHub (account, repo) pair.
        """
        account, repo = (
            url.split("https://github.com/")[-1]
            .split("git@github.com:")[-1]
            .split(".git")[0]
            .split("/")
        )
        return account, repo

    def _ensure_entrypoint_dataset(self) -> Dataset:
        import hashlib
        from importlib.resources import read_binary

        import tango.integrations.beaker

        workspace_id = self.beaker.workspace.get().id

        # Get hash of the local entrypoint source file.
        sha256_hash = hashlib.sha256()
        contents = read_binary(tango.integrations.beaker, "entrypoint.sh")
        sha256_hash.update(contents)

        entrypoint_dataset_name = (
            f"{Constants.ENTRYPOINT_DATASET_PREFIX}{workspace_id}-{sha256_hash.hexdigest()[:6]}"
        )
        tmp_entrypoint_dataset_name = (
            f"{Constants.ENTRYPOINT_DATASET_PREFIX}{str(uuid.uuid4())}-tmp"
        )

        # Ensure entrypoint dataset exists.
        entrypoint_dataset: Dataset
        try:
            entrypoint_dataset = self.beaker.dataset.get(entrypoint_dataset_name)
        except DatasetNotFound:
            # Create it.
            logger.debug(f"Creating entrypoint dataset '{entrypoint_dataset_name}'")
            try:
                with tempfile.TemporaryDirectory() as tmpdirname:
                    tmpdir = Path(tmpdirname)
                    entrypoint_path = tmpdir / "entrypoint.sh"
                    with open(entrypoint_path, "wb") as entrypoint_file:
                        entrypoint_file.write(contents)
                    tmp_entrypoint_dataset = self.beaker.dataset.create(
                        tmp_entrypoint_dataset_name, entrypoint_path, quiet=True
                    )
                    entrypoint_dataset = self.beaker.dataset.rename(
                        tmp_entrypoint_dataset, entrypoint_dataset_name
                    )
            except DatasetConflict:  # could be in a race with another `tango` process.
                time.sleep(1.0)
                entrypoint_dataset = self.beaker.dataset.get(entrypoint_dataset_name)

        # Verify contents.
        err_msg = (
            f"Checksum failed for entrypoint dataset {self.beaker.dataset.url(entrypoint_dataset)}\n"
            f"This could be a bug, or it could mean someone has tampered with the dataset.\n"
            f"If you're sure no one has tampered with it, you can delete the dataset from "
            f"the Beaker dashboard and try again."
        )
        ds_files = list(self.beaker.dataset.ls(entrypoint_dataset))
        if len(ds_files) != 1:
            raise ExecutorError(err_msg)
        if ds_files[0].digest != Digest(sha256_hash.digest()):
            raise ExecutorError(err_msg)

        return entrypoint_dataset

    def _ensure_step_graph_dataset(self, step_graph: StepGraph) -> Dataset:
        step_graph_dataset_name = f"{Constants.STEP_GRAPH_DATASET_PREFIX}{str(uuid.uuid4())}"
        try:
            with tempfile.TemporaryDirectory() as tmpdirname:
                tmpdir = Path(tmpdirname)
                path = tmpdir / self.STEP_GRAPH_FILENAME
                step_graph.to_file(path, include_unique_id=True)
                dataset = self.beaker.dataset.create(step_graph_dataset_name, path, quiet=True)
        except DatasetConflict:  # could be in a race with another `tango` process.
            time.sleep(1.0)
            dataset = self.beaker.dataset.get(step_graph_dataset_name)
        return dataset

    def _ensure_cluster(self, task_resources: TaskResources) -> str:
        cluster_to_use: str
        if not self.clusters:
            raise ConfigurationError("At least one cluster is required in 'clusters'")
        elif len(self.clusters) == 1:
            cluster_to_use = self.clusters[0]
        else:
            available_clusters = sorted(
                self.beaker.cluster.filter_available(task_resources, *self.clusters),
                key=lambda x: x.queued_jobs,
            )
            if available_clusters:
                cluster_to_use = available_clusters[0].cluster.full_name
                logger.debug(f"Using cluster '{cluster_to_use}'")
            else:
                cluster_to_use = self.clusters[0]
                logger.debug(
                    "No clusters currently have enough free resources available. "
                    "Will use '%' anyway.",
                    cluster_to_use,
                )
        return cluster_to_use

    def _build_experiment_spec(self, step_graph: StepGraph, step_name: str) -> ExperimentSpec:
        from tango.common.logging import TANGO_LOG_LEVEL

        step = step_graph[step_name]
        sub_graph = step_graph.sub_graph(step_name)
        step_info = self.workspace.step_info(step)

        step_resources = step.resources
        task_resources = TaskResources(
            cpu_count=step_resources.cpu_count,
            gpu_count=step_resources.gpu_count,
            memory=step_resources.memory,
            shared_memory=step_resources.shared_memory,
        )

        # Ensure we're working in a GitHub repository.
        git = GitMetadata.check_for_repo()
        if (
            git is None
            or git.commit is None
            or git.remote is None
            or "github.com" not in git.remote
        ):
            raise ExecutorError(
                f"Missing git data for step '{step.unique_id}'. "
                f"BeakerExecutor requires a git repository with a GitHub remote."
            )
        try:
            github_account, github_repo = self._parse_git_remote(git.remote)
        except ValueError:
            raise ExecutorError("BeakerExecutor requires a git repository with a GitHub remote.")
        git_ref = git.commit
        logger.info("Using GitHub repository '%s/%s' @ %s", github_account, github_repo, git_ref)
        self._check_if_cancelled()

        # Ensure dataset with the entrypoint script exists and get it.
        entrypoint_dataset = self._ensure_entrypoint_dataset()
        self._check_if_cancelled()

        # Create dataset for step graph.
        step_graph_dataset = self._ensure_step_graph_dataset(sub_graph)
        self._check_if_cancelled()

        # Write the GitHub token secret.
        self.beaker.secret.write(self.GITHUB_TOKEN_SECRET_NAME, self.github_token)
        self._check_if_cancelled()

        # Write the Beaker token secret.
        self.beaker.secret.write(self.BEAKER_TOKEN_SECRET_NAME, self.beaker.config.user_token)
        self._check_if_cancelled()

        # Build Tango command to run.
        command = [
            "tango",
            "--log-level",
            "debug",
            "--called-by-executor",
            "beaker-executor-run",
            self.INPUT_DIR + "/" + self.STEP_GRAPH_FILENAME,
            step.name,
            self.workspace.url,
        ]
        if self.include_package is not None:
            for package in self.include_package:
                command += ["-i", package, "--log-level", TANGO_LOG_LEVEL or "debug"]

        # Get cluster to use.
        cluster = self._ensure_cluster(task_resources)
        self._check_if_cancelled()

        # Ignore the patch version.
        # E.g. '3.9.7' -> '3.9'
        python_version = step_info.environment.python
        python_version = python_version[: python_version.find(".", python_version.find(".") + 1)]

        # Build task spec.
        task_spec = (
            TaskSpec.new(
                step.unique_id,
                cluster,
                beaker_image=self.beaker_image,
                docker_image=self.docker_image,
                result_path=self.RESULTS_DIR,
                command=["bash", self.ENTRYPOINT_DIR + "/" + self.ENTRYPOINT_FILENAME],
                arguments=command,
                resources=task_resources,
                datasets=self.datasets,
                env_vars=self.env_vars,
                priority=self.priority,
            )
            .with_env_var(name="TANGO_VERSION", value=VERSION)
            .with_env_var(name="GITHUB_TOKEN", secret=self.GITHUB_TOKEN_SECRET_NAME)
            .with_env_var(name="BEAKER_TOKEN", secret=self.BEAKER_TOKEN_SECRET_NAME)
            .with_env_var(name="GITHUB_REPO", value=f"{github_account}/{github_repo}")
            .with_env_var(name="GIT_REF", value=git_ref)
            .with_env_var(name="PYTHON_VERSION", value=python_version)
            .with_dataset(self.ENTRYPOINT_DIR, beaker=entrypoint_dataset.id)
            .with_dataset(self.INPUT_DIR, beaker=step_graph_dataset.id)
        )

        if self.venv_name is not None:
            task_spec = task_spec.with_env_var(name="VENV_NAME", value=self.venv_name)

        if self.install_cmd is not None:
            task_spec = task_spec.with_env_var(name="INSTALL_CMD", value=self.install_cmd)

        return ExperimentSpec(tasks=[task_spec])<|MERGE_RESOLUTION|>--- conflicted
+++ resolved
@@ -297,15 +297,6 @@
     ) -> ExecutorOutput:
         import concurrent.futures
 
-<<<<<<< HEAD
-        # Make sure repository is clean, if we're in one.
-        try:
-            repo = Repo(".")
-            if repo.is_dirty():
-                raise ValueError("You have uncommitted changes! Use --allow-dirty to force.")
-        except InvalidGitRepositoryError:
-            pass
-=======
         if not self.allow_dirty:
             # Make sure repository is clean, if we're in one.
             try:
@@ -316,7 +307,6 @@
                     )
             except InvalidGitRepositoryError:
                 pass
->>>>>>> fd9d3cc2
 
         self._is_cancelled.clear()
 
