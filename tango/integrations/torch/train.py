import logging
import os
import tempfile
from itertools import islice
from typing import Any, Dict, List, Optional, Set, cast

import torch
import torch.distributed as dist
import torch.nn as nn
from more_itertools import chunked
from torch.utils.data import DistributedSampler

from tango.common.dataset_dict import DatasetDictBase
from tango.common.exceptions import ConfigurationError
from tango.common.lazy import Lazy
from tango.common.tqdm import Tqdm
from tango.common.util import get_extra_imported_modules, import_extra_module
from tango.format import Format
from tango.step import Step

from .data import DataLoader
from .exceptions import StopEarly
from .format import TorchFormat
from .model import Model
from .optim import LRScheduler, Optimizer
from .train_callback import TrainCallback
from .train_config import TrainConfig
from .util import check_dataloader, check_dataset, move_to_device, set_seed_all


@Step.register("torch::train")
class TorchTrainStep(Step):
    """
    A basic PyTorch training loop step that supports gradient accumulation, distributed training,
    and AMP, with configurable dataloaders, callbacks, optimizer, and LR scheduler.

    .. tip::

        Registered as a :class:`~tango.step.Step` under the name "torch::train".

    .. important::

        The training loop will use GPU(s) automatically when available, as long as at least
        ``device_count`` CUDA devices are available.

        Distributed data parallel training is activated when the ``device_count`` is greater than 1.

        You can control which CUDA devices to use with the environment variable ``CUDA_VISIBLE_DEVICES``.
        For example, to only use the GPUs with IDs 0 and 1, set ``CUDA_VISIBLE_DEVICES=0,1``
        (and ``device_count`` to 2).

    .. warning::

        During validation, the validation metric (specified by the ``val_metric_name`` parameter)
        is aggregated by simply averaging across validation batches and distributed processes.
        This behavior is usually correct when your validation metric is "loss" or "accuracy",
        for example, but may not be correct for other metrics like "F1".

        If this is not correct for your metric you will need to handle the aggregation
        internally in your model or with a :class:`TrainCallback`
        using the :meth:`TrainCallback.post_val_batch()` method.
        Then set the parameter ``auto_aggregate_val_metric`` to ``False``.

        Note that correctly aggregating your metric during distributed training will
        involve distributed communication.

    """

    DETERMINISTIC = True
    CACHEABLE = True
    FORMAT: Format = TorchFormat()

    def run(  # type: ignore[override]
        self,
        model: Lazy[Model],
        dataset_dict: DatasetDictBase,
        train_dataloader: Lazy[DataLoader],
        optimizer: Lazy[Optimizer],
        *,
        train_split: str = "train",
        validation_split: Optional[str] = None,
        lr_scheduler: Optional[Lazy[LRScheduler]] = None,
        validation_dataloader: Optional[Lazy[DataLoader]] = None,
        seed: int = 42,
        train_steps: Optional[int] = None,
        train_epochs: Optional[int] = None,
        validation_steps: Optional[int] = None,
        grad_accum: int = 1,
        log_every: int = 10,
        checkpoint_every: int = 100,
        validate_every: int = 100,
        amp: bool = False,
        max_grad_norm: Optional[float] = None,
        device_count: int = 1,
        distributed_port: str = "54761",
        val_metric_name: str = "loss",
        minimize_val_metric: bool = True,
        auto_aggregate_val_metric: bool = True,
        callbacks: Optional[List[Lazy[TrainCallback]]] = None,
        remove_stale_checkpoints: bool = True,
    ) -> Model:
        """
        Run a basic training loop to train the ``model``.

        Parameters
        ----------

        model : :class:`Model`
            The model to train. It should return a ``dict`` that includes the ``loss``
            during training and the ``val_metric_name`` during validation.
        dataset_dict : :class:`~tango.common.dataset_dict.DatasetDictBase`
            The train and optional validation data.
        train_dataloader : :class:`DataLoader`
            The data loader that generates training batches. The batches should be :class:`dict`
            objects.
        optimizer : :class:`Optimizer`
            A PyTorch :class:`~torch.optim.Optimizer`.
        train_split : :class:`str`, optional
            The name of the data split used for training in the ``dataset_dict``.
            Default is "train".
        validation_split : :class:`str`, optional
            Optional name of the validation split in the ``dataset_dict``. Default is ``None``,
            which means no validation.
        lr_scheduler : :class:`LRScheduler`, optional
            An optional
            `learning rate scheduler <https://pytorch.org/docs/stable/optim.html#how-to-adjust-learning-rate>`_
            to adjust the learning rate throughout training.
        validation_dataloader : :class:`DataLoader`, optional
            An optional data loader for generating validation batches. The batches should be
            :class:`dict` objects. If not specified, but ``validation_split`` is given,
            the validation ``DataLoader`` will be constructed from the same parameters
            as the train ``DataLoader``.
        seed : :class:`int`, optional
            Used to set the RNG states at the beginning of training.
        train_steps : :class:`int`, optional
            The number of steps to train for. If not specified training will
            stop after a complete iteration through the `train_dataloader`.
        train_epochs : :class:`int`, optionsl
            The number of epochs to train for. You cannot specify `train_steps` and `train_epochs`
            at the same time.
        validation_steps : :class:`int`, optional
            The number of steps to validate for. If not specified validation
            will stop after a complete iteration through the `validation_dataloader`.
        grad_accum : :class:`int`, optional
            The number of gradient accumulation steps. Defaults to 1.

            .. note::
                This parameter - in conjuction with the settings of your data loader
                and the number distributed workers -
                determines the *effective batch size* of your training run.

        log_every : :class:`int`, optional
            Log every this many steps.
        checkpoint_every : :class:`int`, optional
            Save a checkpoint every this many steps.
        validate_every : :class:`int`, optional
            Run the validation loop every this many steps.
        amp : :class:`bool`, optional
            Use automatic mixed precision. Default is ``False``.
        max_grad_norm : :class:`float`, optional
            If set, gradients will be clipped to have this max norm. Default is ``None``.
        device_count : :class:`int`, optional
            The number of devices to train on, i.e. the number of distributed data parallel workers.
        distributed_port : :class:`str`
            The port of the distributed process group. Default = "54761".
        val_metric_name : :class:`str`
            The name of the validation metric, i.e. the key of the metric in the dictionary
            returned by the forward pass of the model. Default is "loss".
        minimize_val_metric : :class:`bool`
            Whether the validation metric is meant to be minimized (such as the loss).
            Default is ``True``. When using a metric such as accuracy, you should set
            this to ``False``.
        auto_aggregate_val_metric : :class:`bool`
            If ``True`` (the default), the validation metric will be averaged across
            validation batches and distributed processes. This may not be the correct
            behavior for some metrics (such as F1), in which you should set this to
            ``False`` and handle the aggregation internally in your model
            or with a :class:`TrainCallback` (using :meth:`TrainCallback.post_val_batch()`).
        callbacks : ``List[TrainCallback]``
            A list of :class:`TrainCallback`.
        remove_stale_checkpoints : :class:`bool`
            If ``True`` (the default), stale checkpoints will be removed throughout training so that
            only the latest and best checkpoints are kept.

        Returns
        -------
        :class:`Model`
            The trained model on CPU with the weights from the best checkpoint loaded.

        """
        # Validate device(s).
<<<<<<< HEAD
        if device_count <= 0:
            raise ConfigurationError("Invalid value for 'device_count'. Must be at least 1.")
        devices: List[int]
        if torch.cuda.is_available() and torch.cuda.device_count() >= device_count:
            devices = list(range(device_count))
            self.logger.info("Training on %d GPU%s", device_count, "s" if device_count > 1 else "")
=======
        if torch.cuda.is_available():
            if devices is None:
                self.logger.info("CUDA is available")
            elif all((x >= 0 for x in devices)):
                if torch.cuda.device_count() < len(set(devices)):
                    raise ConfigurationError(
                        f"Only found {torch.cuda.device_count()} CUDA devices, "
                        f"but you specified {len(set(devices))} device IDs"
                    )
            elif not all((x == -1 for x in devices)):
                raise ConfigurationError("Invalid value for 'devices'")
>>>>>>> ecc60877
        else:
            devices = [-1] * device_count
            self.logger.info(
                "Training on CPU with %d worker%s", device_count, "s" if device_count > 1 else ""
            )
            if amp:
                raise ConfigurationError("AMP requires training on CUDA devices")

        is_distributed = False
        num_workers = 1
        if devices and len(devices) > 1:
            is_distributed = True
            num_workers = len(devices)

        if (train_steps is not None) == (train_epochs is not None):
            raise ConfigurationError(
                "One of 'train_steps' or 'train_epochs' needs to be specified, but not both."
            )

        config = TrainConfig(
            self.unique_id,
            self.work_dir,
            train_split=train_split,
            validation_split=validation_split,
            seed=seed,
            train_steps=train_steps,
            train_epochs=train_epochs,
            grad_accum=grad_accum,
            log_every=log_every,
            checkpoint_every=checkpoint_every,
            validate_every=validate_every,
            amp=amp,
            max_grad_norm=max_grad_norm,
            is_distributed=is_distributed,
            devices=devices,
            distributed_port=distributed_port,
            val_metric_name=val_metric_name,
            minimize_val_metric=minimize_val_metric,
            auto_aggregate_val_metric=auto_aggregate_val_metric,
            remove_stale_checkpoints=remove_stale_checkpoints,
            world_size=num_workers,
        )

        final_model: Model
        if is_distributed:
            import torch.multiprocessing as mp

            mp.spawn(
                _train,
                args=(
                    config,
                    model,
                    dataset_dict,
                    train_dataloader,
                    optimizer,
                    lr_scheduler,
                    validation_dataloader,
                    callbacks,
                    get_extra_imported_modules(),
                ),
                nprocs=num_workers,
            )
            self.logger.info("Constructing final model")
            final_model = model.construct()
        else:
            final_model = _train(  # type: ignore[assignment]
                0,
                config,
                model,
                dataset_dict,
                train_dataloader,
                optimizer,
                lr_scheduler=lr_scheduler,
                validation_dataloader=validation_dataloader,
                callbacks=callbacks,
            )
            assert final_model is not None
            final_model = final_model.cpu()

        # Load best checkpoint before returning model.
        best_state_path = self.work_dir / "state_worker0_best.pt"
        if best_state_path.is_file():
            self.logger.info(f"Loading best weights from {best_state_path.resolve().name}")
            state = torch.load(best_state_path, map_location="cpu")
            final_model.load_state_dict(state["model"])

        return final_model


def _train(
    worker_id: int,
    config: TrainConfig,
    model: Lazy[Model],
    dataset_dict: DatasetDictBase,
    train_dataloader: Lazy[DataLoader],
    optimizer: Lazy[Optimizer],
    lr_scheduler: Optional[Lazy[LRScheduler]] = None,
    validation_dataloader: Optional[Lazy[DataLoader]] = None,
    callbacks: Optional[List[Lazy[TrainCallback]]] = None,
    include_package: Optional[Set[str]] = None,
) -> Optional[Model]:
    config.worker_id = worker_id

    if config.is_distributed and include_package:
        # During distributed training we need to import `include_package` modules again
        # in order to initialize the lazy objects.
        for package_name in include_package:
            import_extra_module(package_name)

    if config.is_distributed:
        import tango.common.logging as common_logging

        common_logging.initialize_worker_logging(config.worker_id)
    logger = logging.getLogger(TorchTrainStep.__name__)

    # Resolve and set device.
    device = config.worker_local_default_device
    if config.is_distributed and device != torch.device("cpu"):
        torch.cuda.set_device(device)

    # Init distributed process group.
    if config.is_distributed:
        backend = "gloo" if device == torch.device("cpu") else "nccl"
        dist.init_process_group(
            backend=backend,
            init_method=f"tcp://127.0.0.1:{config.distributed_port}",
            world_size=config.world_size,
            rank=worker_id,
        )

    grad_scaler: Optional[torch.cuda.amp.GradScaler] = None
    if config.amp:
        grad_scaler = torch.cuda.amp.GradScaler()

    # Construct data loaders.
    validation_dataloader_: Optional[DataLoader] = None
    if config.validation_split is not None:
        validation_dataset = dataset_dict[config.validation_split]
        check_dataset(validation_dataset, config.validation_split)
        if validation_dataloader is not None:
            validation_dataloader_ = validation_dataloader.construct(dataset=validation_dataset)
        else:
            validation_dataloader_ = train_dataloader.construct(dataset=validation_dataset)
    validation_dataloader: Optional[DataLoader] = validation_dataloader_
    train_dataset = dataset_dict[config.train_split]
    check_dataset(train_dataset, config.train_split)
    train_dataloader: DataLoader = train_dataloader.construct(dataset=train_dataset)

    if config.train_steps is None:
        assert config.train_epochs is not None
        try:
            steps_per_epoch = len(train_dataloader)
        except TypeError:
            raise ConfigurationError("You must set 'train_steps' for streaming/iterable datasets")
        config.train_steps = steps_per_epoch * (config.train_epochs or 1)

    assert config.train_steps is not None  # for mypy

    if validation_dataloader is not None:
        if config.validation_steps is None:
            try:
                config.validation_steps = len(validation_dataloader)
            except TypeError:
                raise ConfigurationError(
                    "You must sest 'validation_steps' for streaming/iterable datasets"
                )

    # Make sure we're using a DistributedSampler during distributed training.
    if config.is_distributed:
        check_dataloader(train_dataloader)
        if validation_dataloader is not None:
            check_dataloader(validation_dataloader)

    # Check working directory to see if we should recover from a previous run.
    initial_state: Optional[Dict[str, Any]] = None
    if config.state_path.is_file():
        if config.is_local_main_process:
            logger.info(f"Recovering from previous run at {str(config.state_path.name)}")
        initial_state = torch.load(config.state_path)

    # Prepare model.
    model: Model = model.construct()
    if initial_state is not None:
        model.load_state_dict(initial_state["model"])
    model = model.to(device)
    if config.is_distributed:
        model = cast(Model, nn.parallel.DistributedDataParallel(model))

    # Prepare optimizer and lr scheduler.
    optimizer: Optimizer = optimizer.construct(params=model.parameters())
    if initial_state is not None:
        optimizer.load_state_dict(initial_state["optimizer"])
    lr_scheduler_: Optional[LRScheduler] = None
    if lr_scheduler is not None:
        lr_scheduler_ = lr_scheduler.construct(optimizer=optimizer)
        if initial_state is not None:
            lr_scheduler_.load_state_dict(initial_state["scheduler"])
    lr_scheduler: Optional[LRScheduler] = lr_scheduler_

    # Set random seeds.
    set_seed_all(config.seed)

    batch_loss: float = 0.0
    best_batch_loss: Optional[float] = None
    val_metric: Optional[float] = None
    best_val_metric: Optional[float] = None
    start_step: int = 0
    if initial_state is not None:
        val_metric = initial_state[f"val_{config.val_metric_name}"]
        best_val_metric = initial_state[f"best_{config.val_metric_name}"]
        best_batch_loss = initial_state["best_batch_loss"]
        start_step = initial_state["training_steps"]

    # Initialize callbacks.
    callbacks: List[TrainCallback] = [
        callback.construct(
            train_config=config,
            model=model,
            optimizer=optimizer,
            dataset_dict=dataset_dict,
            train_dataloader=train_dataloader,
            validation_dataloader=validation_dataloader,
            lr_scheduler=lr_scheduler,
        )
        for callback in (callbacks or [])
    ]
    if initial_state:
        for callback, state in zip(callbacks, initial_state["callbacks"]):
            callback.load_state_dict(state)

    del initial_state

    model.train()
    training_batches = enumerate(
        islice(
            _cycle_through_epochs(train_dataloader, config.is_distributed, config.grad_accum),
            config.train_steps,
        )
    )

    def is_best_checkpoint() -> bool:
        """
        A closure that we'll call when saving checkpoints to check if we should hardlink
        the best checkpoint path to the current checkpoint file.
        """
        if val_metric is not None and best_val_metric is not None:
            return (config.minimize_val_metric and val_metric <= best_val_metric) or (
                not config.minimize_val_metric and val_metric >= best_val_metric
            )
        elif best_batch_loss is not None:
            return best_batch_loss <= batch_loss
        else:
            return False

    def save_state(step: int):
        """
        A closure that we'll call every `checkpoint_every` steps in the train loop to
        save model and training state.
        """
        temp_state_file = tempfile.NamedTemporaryFile(
            "w+b", dir=config.work_dir, delete=False, suffix=".pt"
        )
        try:
            with Tqdm.wrapattr(
                temp_state_file,
                "write",
                desc="Saving checkpoint",
                leave=False,
                disable=not config.is_local_main_process,
            ) as f:
                checkpoint_state = {
                    "optimizer": optimizer.state_dict(),  # type: ignore[attr-defined]
                    "scheduler": None
                    if lr_scheduler is None
                    else lr_scheduler.state_dict(),  # type: ignore[attr-defined]
                    "model": model.module.state_dict()  # type: ignore[attr-defined]
                    if config.is_distributed
                    else model.state_dict(),  # type: ignore[attr-defined]
                    "training_steps": step + 1,
                    "best_batch_loss": best_batch_loss,
                    f"val_{config.val_metric_name}": val_metric,
                    f"best_{config.val_metric_name}": best_val_metric,
                    "callbacks": [
                        callback.state_dict() for callback in callbacks  # type: ignore[union-attr]
                    ],
                }
                for callback in callbacks:  # type: ignore[union-attr]
                    callback.pre_checkpoint(checkpoint_state)  # type: ignore[union-attr]
                torch.save(checkpoint_state, f)
            temp_state_file.close()
            os.replace(temp_state_file.name, config.state_path_for_step(step))

            # Link to most recent state path.
            if config.state_path.is_file():
                config.state_path.unlink()
            os.link(config.state_path_for_step(step), config.state_path)

            # Link to best state path.
            if is_best_checkpoint():
                if config.best_state_path.is_file():
                    config.best_state_path.unlink()
                os.link(config.state_path_for_step(step), config.best_state_path)

            # Clean up stale checkpoints.
            if config.remove_stale_checkpoints:
                checkpoints_to_keep = {
                    config.best_state_path.resolve(),
                    config.state_path.resolve(),
                }
                for path in config.work_dir.glob(f"state_worker{worker_id}_*.pt"):
                    path = path.resolve()
                    if path not in checkpoints_to_keep:
                        path.unlink()

            for callback in callbacks:  # type: ignore[union-attr]
                callback.post_checkpoint(config.state_path_for_step)  # type: ignore[union-attr]
        finally:
            if os.path.exists(temp_state_file.name):
                os.remove(temp_state_file.name)

    # Catch data loader up to where we left off before.
    current_epoch: int = -1
    if start_step > 0:
        with Tqdm.tqdm(
            training_batches,
            desc=f"Catching dataloader up to step {start_step}",
            total=start_step - 1,
            disable=not config.is_local_main_process,
        ) as batch_iter:
            for step, (current_epoch, batch) in batch_iter:
                del batch
                if step >= start_step - 1:
                    break

    if config.is_distributed:
        dist.barrier()

    for callback in callbacks:
        callback.pre_train_loop()

    train_batch_iterator = Tqdm.tqdm(
        training_batches,
        desc="Training",
        initial=start_step,
        total=config.train_steps,
        disable=not config.is_local_main_process,
    )
    try:
        for step, (epoch, batch) in train_batch_iterator:
            if epoch != current_epoch:
                # Start of new epoch.
                if epoch > 0:
                    # Call post-epoch callbacks for the last epoch.
                    for callback in callbacks:
                        callback.post_epoch(current_epoch)
                for callback in callbacks:
                    callback.pre_epoch(epoch)
                current_epoch = epoch

            # Pre-batch callback.
            for callback in callbacks:
                callback.pre_batch(step, batch)

            optimizer.zero_grad()
            batch_loss = 0.0
            for micro_batch in batch:
                # Move tensors to right device.
                micro_batch = move_to_device(micro_batch, device)

                # Get loss.
                with torch.cuda.amp.autocast(enabled=config.amp):
                    outputs = model(**micro_batch)
                    micro_batch_loss = outputs["loss"] / len(batch)

                if torch.isnan(micro_batch_loss):
                    raise ValueError("nan loss encountered")
                batch_loss += micro_batch_loss.detach().item()

                # Calculate gradients.
                if grad_scaler is not None:
                    grad_scaler.scale(micro_batch_loss).backward()
                else:
                    micro_batch_loss.backward()

                # Clean up in case it saves memory.
                del micro_batch
                del outputs
                del micro_batch_loss

            # Post-batch callback.
            for callback in callbacks:
                callback.post_batch(step, batch_loss)

            if best_batch_loss is None or batch_loss <= best_batch_loss:
                best_batch_loss = batch_loss

            del batch

            # Unscale gradients.
            if grad_scaler is not None:
                grad_scaler.unscale_(optimizer)

            # Clip gradients.
            if config.max_grad_norm is not None:
                torch.nn.utils.clip_grad_norm_(model.parameters(), config.max_grad_norm)

            # Take optimizer step.
            if grad_scaler is not None:
                grad_scaler.step(optimizer)
                grad_scaler.update()
            else:
                optimizer.step()

            # Adjust LR schedule.
            if lr_scheduler is not None:
                lr_scheduler.step()

            # Gather average loss across all workers.
            if (
                config.should_log_this_step(step) or config.should_validate_this_step(step)
            ) and config.is_distributed:
                batch_loss_tensor = torch.tensor(batch_loss, device=device)
                dist.all_reduce(batch_loss_tensor)
                batch_loss = batch_loss_tensor.item() / config.world_size

            if config.should_log_this_step(step):
                # Callbacks.
                for callback in callbacks:
                    callback.log_batch(step, batch_loss)

                # Update progress bar.
                metrics_to_log: Dict[str, float] = {"batch_loss": batch_loss}
                if val_metric is not None:
                    metrics_to_log[f"val_{config.val_metric_name}"] = val_metric
                if best_val_metric is not None:
                    metrics_to_log[f"best_val_{config.val_metric_name}"] = best_val_metric
                if config.is_local_main_process:
                    train_batch_iterator.set_postfix(**metrics_to_log)

            # Validate.
            if config.should_validate_this_step(step):
                assert validation_dataloader is not None
                assert config.validation_steps is not None

                # Prepare model for validation.
                model.eval()
                optimizer.zero_grad()  # Not strictly necessary.

                running_metric = 0.0
                with Tqdm.tqdm(
                    islice(validation_dataloader, config.validation_steps),
                    desc="Validating",
                    total=config.validation_steps,
                    leave=False,
                    disable=not config.is_local_main_process,
                ) as val_batch_iterator:
                    for val_step, val_batch in enumerate(val_batch_iterator):
                        for callback in callbacks:
                            callback.pre_val_batch(step, val_step, val_batch)
                        # Move tensors to right device.
                        val_batch = move_to_device(val_batch, device)

                        # Get metric.
                        with torch.cuda.amp.autocast(enabled=config.amp):
                            with torch.inference_mode():
                                outputs = model(**val_batch)
                        for callback in callbacks:
                            callback.post_val_batch(step, val_step, outputs)
                        metric = outputs[config.val_metric_name]

                        if config.auto_aggregate_val_metric:
                            running_metric += metric if isinstance(metric, float) else metric.item()
                            val_metric = running_metric / (val_step + 1)
                        else:
                            val_metric = metric if isinstance(metric, float) else metric.item()

                        # Average metric across all workers.
                        if (
                            config.is_distributed
                            and config.should_log_this_val_step(val_step)
                            and config.auto_aggregate_val_metric
                        ):
                            val_metric_tensor = torch.tensor(val_metric, device=device)
                            dist.all_reduce(val_metric_tensor)
                            val_metric = val_metric_tensor.item() / config.world_size

                        # Update progress bar.
                        if config.is_local_main_process and config.should_log_this_val_step(
                            val_step
                        ):
                            val_batch_iterator.set_postfix(**{config.val_metric_name: val_metric})

                        # Clean up.
                        del val_batch
                        del outputs
                        del metric

                assert val_metric is not None

                # Reset model to train mode.
                model.train()

                if best_val_metric is None:
                    best_val_metric = val_metric
                elif config.minimize_val_metric and val_metric <= best_val_metric:
                    best_val_metric = val_metric
                elif not config.minimize_val_metric and val_metric >= best_val_metric:
                    best_val_metric = val_metric

                # Post validation callback.
                for callback in callbacks:
                    callback.post_val_loop(step, val_metric, best_val_metric)

                # Update progress bar again.
                metrics_to_log = {
                    "batch_loss": batch_loss,
                    f"val_{config.val_metric_name}": val_metric,
                    f"best_{config.val_metric_name}": best_val_metric,
                }
                if config.is_local_main_process:
                    train_batch_iterator.set_postfix(**metrics_to_log)

            # Checkpoint.
            if config.should_checkpoint_this_step(step):
                save_state(step)

        # End train loop

        # Final post-epoch callback.
        for callback in callbacks:
            callback.post_epoch(current_epoch)
    except StopEarly:
        if config.is_local_main_process:
            logger.info("Stopping early!")
    finally:
        train_batch_iterator.close()

    if config.is_distributed:
        dist.barrier()

    for callback in callbacks:
        callback.post_train_loop()

    if not config.is_distributed:
        return model
    else:
        return None


def _cycle_through_epochs(dataloader: DataLoader, is_distributed: bool, grad_accum: int):
    epoch = 0
    while True:
        if is_distributed and isinstance(dataloader.sampler, DistributedSampler):
            dataloader.sampler.set_epoch(epoch)
        for batch in chunked(dataloader, grad_accum):
            yield epoch, batch
        epoch += 1<|MERGE_RESOLUTION|>--- conflicted
+++ resolved
@@ -189,26 +189,12 @@
 
         """
         # Validate device(s).
-<<<<<<< HEAD
         if device_count <= 0:
             raise ConfigurationError("Invalid value for 'device_count'. Must be at least 1.")
         devices: List[int]
         if torch.cuda.is_available() and torch.cuda.device_count() >= device_count:
             devices = list(range(device_count))
             self.logger.info("Training on %d GPU%s", device_count, "s" if device_count > 1 else "")
-=======
-        if torch.cuda.is_available():
-            if devices is None:
-                self.logger.info("CUDA is available")
-            elif all((x >= 0 for x in devices)):
-                if torch.cuda.device_count() < len(set(devices)):
-                    raise ConfigurationError(
-                        f"Only found {torch.cuda.device_count()} CUDA devices, "
-                        f"but you specified {len(set(devices))} device IDs"
-                    )
-            elif not all((x == -1 for x in devices)):
-                raise ConfigurationError("Invalid value for 'devices'")
->>>>>>> ecc60877
         else:
             devices = [-1] * device_count
             self.logger.info(
