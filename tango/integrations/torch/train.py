--- conflicted
+++ resolved
@@ -110,13 +110,7 @@
             The train and optional validation data.
         train_dataloader : :class:`DataLoader`
             The data loader that generates training batches. The batches should be :class:`dict`
-<<<<<<< HEAD
             objects that will be used as ``kwargs`` for the model's ``forward()`` method.
-        optimizer : :class:`Optimizer`
-            A PyTorch :class:`~torch.optim.Optimizer`.
-=======
-            objects.
->>>>>>> 6aecab75
         train_split : :class:`str`, optional
             The name of the data split used for training in the ``dataset_dict``.
             Default is "train".
