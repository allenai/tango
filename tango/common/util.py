--- conflicted
+++ resolved
@@ -137,13 +137,13 @@
     yield from find_submodules("tango.integrations", recursive=False)
 
 
-<<<<<<< HEAD
 SAFE_FILENAME_CHARS = frozenset("-_.%s%s" % (string.ascii_letters, string.digits))
 
 
 def filename_is_safe(filename: str) -> bool:
     return all(c in SAFE_FILENAME_CHARS for c in filename)
-=======
+
+  
 def could_be_class_name(name: str) -> bool:
     if "." in name and not name.endswith("."):
         return all([_is_valid_python_name(part) for part in name.split(".")])
@@ -152,5 +152,4 @@
 
 
 def _is_valid_python_name(name: str) -> bool:
-    return bool(name and name[0].isalpha() and name.isalnum())
->>>>>>> 8d6804d3
+    return bool(name and name[0].isalpha() and name.isalnum())