--- conflicted
+++ resolved
@@ -403,18 +403,11 @@
         TANGO_CLICK_LOGGER_ENABLED = enable_click_logs
         os.environ["TANGO_CLICK_LOGGER_ENABLED"] = str(enable_click_logs).lower()
 
-<<<<<<< HEAD
+    # Handle special cases for specific loggers:
     # These loggers emit too many messages, so we tell them to be quiet unless they have something
     # important to say.
     for loud_logger in {"filelock", "sqlitedict"}:
         logging.getLogger(loud_logger).setLevel(max(level, logging.WARNING))
-
-=======
-    # Handle special cases for specific loggers:
-    # filelock emits too many messages, so tell it to be quiet unless it has something
-    # important to say.
-    logging.getLogger("filelock").setLevel(max(level, logging.WARNING))
->>>>>>> ecc60877
     # We always want to see all click messages if we're running from the command line, and none otherwise.
     click_logger.setLevel(logging.DEBUG)
     click_logger.disabled = not enable_click_logs
