--- conflicted
+++ resolved
@@ -369,19 +369,11 @@
     @classmethod
     def _replace_steps_with_results(cls, o: Any, workspace: "Workspace"):
         if isinstance(o, Step):
-<<<<<<< HEAD
-            return o.result(cache)
+            return o.result(workspace)
         elif isinstance(o, WithUnresolvedSteps):
-            return o.construct(cache)
+            return o.construct(workspace)
         elif isinstance(o, (list, tuple, set)):
-            return o.__class__(cls._replace_steps_with_results(i, cache) for i in o)
-=======
-            return o.result(workspace)
-        if isinstance(o, WithUnresolvedSteps):
-            return o.construct(workspace)
-        if isinstance(o, (list, tuple, set)):
             return o.__class__(cls._replace_steps_with_results(i, workspace) for i in o)
->>>>>>> 72475285
         elif isinstance(o, dict):
             return {
                 key: cls._replace_steps_with_results(value, workspace) for key, value in o.items()
@@ -389,7 +381,6 @@
         else:
             return o
 
-<<<<<<< HEAD
     def _inject_dependencies(self, dependencies: Dict["Step", Any]):
         def inject_dependencies(o: Any, dependencies: Dict[Step, Any]):
             if isinstance(o, Step) and o in dependencies:
@@ -411,39 +402,12 @@
 
     def result(
         self,
-        cache: Optional["StepCache"] = None,
+        workspace: Optional["Workspace"] = None,
     ) -> T:
-=======
-    def result(self, workspace: Optional["Workspace"] = None) -> T:
->>>>>>> 72475285
         """Returns the result of this step. If the results are cached, it returns those. Otherwise it
         runs the step and returns the result from there.
 
         If necessary, this method will first produce the results of all steps it depends on."""
-<<<<<<< HEAD
-        if cache is None:
-            from tango.step_cache import default_step_cache
-
-            cache = default_step_cache
-        if self in cache:
-            return cache[self]
-
-        kwargs = self._replace_steps_with_results(self.kwargs, cache)
-        result = self._run_with_work_dir(cache, **kwargs)
-        if self.cache_results:
-            cache[self] = result
-            if hasattr(result, "__next__"):
-                assert isinstance(result, Iterator)
-                # Caching the iterator will consume it, so we write it to the cache and then read from the cache
-                # for the return value.
-                return cache[self]
-        return result
-
-    def ensure_result(
-        self,
-        cache: Optional["StepCache"] = None,
-    ) -> None:
-=======
         if workspace is None:
             from tango.workspace import default_workspace
 
@@ -454,8 +418,10 @@
         kwargs = self._replace_steps_with_results(self.kwargs, workspace)
         return self._run_with_work_dir(workspace, **kwargs)
 
-    def ensure_result(self, workspace: Optional["Workspace"] = None) -> None:
->>>>>>> 72475285
+    def ensure_result(
+        self,
+        workspace: Optional["Workspace"] = None,
+    ) -> None:
         """This makes sure that the result of this step is in the cache. It does
         not return the result."""
         if not self.cache_results:
@@ -577,35 +543,21 @@
         self.kwargs = kwargs
 
     @classmethod
-<<<<<<< HEAD
     def with_resolved_steps(
         cls,
         o: Any,
-        step_cache: "StepCache",
+        workspace: "Workspace",
     ):
         if isinstance(o, Step):
-            return o.result(step_cache)
+            return o.result(workspace)
         elif isinstance(o, cls):
             return o.construct(step_cache)
         elif isinstance(o, (dict, Params)):
-=======
-    def with_resolved_steps(cls, o: Any, workspace: "Workspace"):
-        if isinstance(o, Step):
-            return o.result(workspace)
-        elif isinstance(o, str):
-            return o  # Confusingly, str is an Iterable of itself, resulting in infinite recursion.
-        elif isinstance(o, dict) or isinstance(o, Params):
->>>>>>> 72475285
             return o.__class__(
                 {key: cls.with_resolved_steps(value, workspace) for key, value in o.items()}
             )
-<<<<<<< HEAD
         elif isinstance(o, (list, tuple, set)):
-            return o.__class__(cls.with_resolved_steps(item, step_cache) for item in o)
-=======
-        if isinstance(o, (list, tuple, set)):
             return o.__class__(cls.with_resolved_steps(item, workspace) for item in o)
->>>>>>> 72475285
         else:
             return o
 
