--- conflicted
+++ resolved
@@ -464,7 +464,7 @@
                 )[:32]
             else:
                 self.unique_id_cache += det_hash(
-                    _random_for_step_names.getrandbits((58**32).bit_length())
+                    _random_for_step_names.getrandbits((58 ** 32).bit_length())
                 )[:32]
             if self._UNIQUE_ID_SUFFIX is not None:
                 self.unique_id_cache += f"-{self._UNIQUE_ID_SUFFIX}"
@@ -540,27 +540,8 @@
                     self.name,
                 )
             return workspace.step_cache[self]
-
-<<<<<<< HEAD
-        result = self._run_with_work_dir(workspace, needed_by=needed_by)
-=======
-        kwargs = self._replace_steps_with_results(self.kwargs, workspace)
-
-        if needed_by:
-            cli_logger.info(
-                '[blue]\N{black circle} Starting step [bold]"%s"[/] (needed by "%s")...[/]',
-                self.name,
-                needed_by.name,
-            )
-        else:
-            cli_logger.info(
-                '[blue]\N{black circle} Starting step [bold]"%s"[/]...[/]',
-                self.name,
-            )
-        result = self._run_with_work_dir(workspace, **kwargs)
-        cli_logger.info(f'[green]\N{check mark} Finished step [bold]"{self.name}"[/][/]')
->>>>>>> 2c59c96b
-        return result
+        else:
+            return self._run_with_work_dir(workspace, needed_by=needed_by)
 
     def ensure_result(
         self,
