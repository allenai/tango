--- conflicted
+++ resolved
@@ -10,11 +10,7 @@
   FAILED: "failed",
   RUNNING: "running",
   INCOMPLETE: "incomplete",
-<<<<<<< HEAD
   UNCACHEABLE: "uncacheable"
-=======
-  UNCACHEABLE: "uncacheable",
->>>>>>> a41e373d
 };
 
 // colors
@@ -52,7 +48,7 @@
   return (useWordBoundary
     ? subString.substr(0, subString.lastIndexOf(" "))
     : subString) + "&hellip;";
-};
+}
 
 // return the state in correct color and the duration if we have space
 const formatState = (data, showDuration) => {
@@ -63,7 +59,8 @@
   let sep = " - after ";
   switch (data.state) {
     case states.UNCACHEABLE:
-      mainBgColor = colors.N9;
+      color = colors.N9;
+      break;
     case states.COMPLETED:
       color = colors.G8;
       break;
@@ -72,6 +69,7 @@
       break;
     case states.RUNNING:
       color = colors.B6;
+      break;
     case states.INCOMPLETE:
       color = colors.O8;
       sep = " - so far ";
@@ -184,6 +182,7 @@
   switch (data.state) {
     case states.UNCACHEABLE:
       mainBgColor = colors.N9;
+      break;
     case states.COMPLETED:
       mainBgColor = colors.B10;
       break;
@@ -192,11 +191,9 @@
       break;
     case states.RUNNING:
       mainBgColor = colors.B6;
+      break;
     case states.INCOMPLETE:
       mainBgColor = colors.O8;
-      break;
-    case states.UNCACHEABLE:
-      mainBgColor = colors.N6;
       break;
   }
 
