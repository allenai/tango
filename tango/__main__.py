"""
The Tango CLI is the recommended tool to run experiments with.
It also comes with several other useful commands.

You can see the the list of all available commands by running:

.. code-block::

    $ tango --help

.. testcode::
    :hide:

    import subprocess
    output = subprocess.run("tango --help".split(" "), capture_output=True)
    output.check_returncode()
    print(output.stdout.decode().replace("\\n\\n", "\\n").strip())

.. testoutput::

    Usage: tango [OPTIONS] COMMAND [ARGS]...

    Options:
      --version                       Show the version and exit.
      --settings FILE                 Path to a global tango.yml settings file.
      --log-level [debug|info|warning|error]
                                      Set the global log level.
      --file-friendly-logging         Outputs progress bar status on separate lines and slows refresh rate.
      --start-method [fork|spawn|forkserver]
                                      Set the multiprocessing start method.
      --help                          Show this message and exit.

    Commands:
      info      Get info about the current tango installation.
      run       Run a tango experiment.
      server    Run a local webserver that watches a workspace.
      settings  Commands for initializing and updating global settings.

To see all of the available arguments and options for a particular command, run

.. code-block::

    $ tango [COMMAND] --help

For example,

.. code-block::

    $ tango run --help

``tango run``
-------------

The ``run`` command is used to execute a tango experiment from an experiment configuration file.
See the `Configuration files </overview.html#configuration-files>`_ section in the overview
for a quick introduction to the format.

``tango info``
--------------

The ``info`` command just prints out some useful information about the current tango installation,
such as which integrations are available.

``tango server``
----------------

The ``server`` command spins up a web server that watches a workspace. You can use this to track the
progress of your runs while they are happening.

``tango settings``
------------------

The ``settings`` group of commands can be used to initialize a :class:`~tango.settings.TangoGlobalSettings`
file or update fields in it.

"""
import logging
import multiprocessing as mp
import os
import sys
import warnings
from pathlib import Path
from typing import TYPE_CHECKING, List, Optional, Sequence, Union

import click
from click_help_colors import HelpColorsCommand, HelpColorsGroup

from tango.common.exceptions import CliRunError
from tango.common.logging import (
    cli_logger,
    initialize_logging,
    initialize_prefix_logging,
    teardown_logging,
)
from tango.common.params import Params
from tango.common.util import (
    find_integrations,
    import_extra_module,
    import_module_and_submodules,
)
from tango.settings import TangoGlobalSettings
from tango.step_graph import StepGraph
from tango.version import VERSION
from tango.workspace import Workspace

if TYPE_CHECKING:
    from tango.executor import ExecutorOutput
    from tango.workspace import Run

_CLICK_GROUP_DEFAULTS = {
    "cls": HelpColorsGroup,
    "help_options_color": "green",
    "help_headers_color": "yellow",
    "context_settings": {"max_content_width": 115},
}

_CLICK_COMMAND_DEFAULTS = {
    "cls": HelpColorsCommand,
    "help_options_color": "green",
    "help_headers_color": "yellow",
    "context_settings": {"max_content_width": 115},
}

_CALLED_BY_EXECUTOR: bool = (
    False  # Flag used internally to determine if CLI was called by the MulticoreExecutor.
)


logger = logging.getLogger(__name__)


@click.group(**_CLICK_GROUP_DEFAULTS)
@click.version_option(version=VERSION)
@click.option(
    "--settings",
    type=click.Path(exists=True, dir_okay=False, resolve_path=True),
    help="Path to a global tango.yml settings file.",
)
@click.option(
    "--log-level",
    help="Set the global log level.",
    type=click.Choice(["debug", "info", "warning", "error"], case_sensitive=False),
    show_choices=True,
)
@click.option(
    "--file-friendly-logging",
    is_flag=True,
    help="Outputs progress bar status on separate lines and slows refresh rate.",
)
@click.option(
    "--start-method",
    help="Set the multiprocessing start method.",
    type=click.Choice(["fork", "spawn", "forkserver"], case_sensitive=True),
    show_choices=True,
)
@click.option(
    "--called-by-executor",
    is_flag=True,
    hidden=True,
)
@click.pass_context
def main(
    ctx,
    settings: Optional[str] = None,
    log_level: Optional[str] = None,
    file_friendly_logging: bool = False,
    start_method: Optional[str] = None,
    called_by_executor: bool = False,
):
    settings: TangoGlobalSettings = (
        TangoGlobalSettings.from_file(settings)
        if settings is not None
        else TangoGlobalSettings.default()
    )

    if settings.environment:
        from tango.common.aliases import EnvVarNames

        # These environment variables should not be set this way since they'll be ignored.
        blocked_env_variable_names = EnvVarNames.values()

        for key, value in settings.environment.items():
            if key not in blocked_env_variable_names:
                os.environ[key] = value
            else:
                warnings.warn(
                    f"Ignoring environment variable '{key}' from settings file. "
                    f"Please use the corresponding settings field instead.",
                    UserWarning,
                )

    if start_method is not None:
        settings.multiprocessing_start_method = start_method

    mp.set_start_method(settings.multiprocessing_start_method)

    if log_level is not None:
        settings.log_level = log_level

    if file_friendly_logging:
        settings.file_friendly_logging = file_friendly_logging

    if called_by_executor:
        # We only set this flag instead of calling `initialize_prefix_logging` here
        # because we do not know the `step_name` yet.
        global _CALLED_BY_EXECUTOR
        _CALLED_BY_EXECUTOR = True
    else:
        initialize_logging(
            log_level=settings.log_level,
            file_friendly_logging=settings.file_friendly_logging,
            enable_cli_logs=True,
        )

    ctx.obj = settings


@main.result_callback()
def cleanup(*args, **kwargs):
    teardown_logging()


@main.command(**_CLICK_COMMAND_DEFAULTS)
@click.argument(
    "experiment",
    type=click.Path(exists=True, dir_okay=False, resolve_path=True),
)
@click.option(
    "-w",
    "--workspace",
    type=click.Path(file_okay=False),
    help="""A workspace path or URL. If not specified, the workspace from any global tango
    settings file will be used, if found, otherwise an ephemeral MemoryWorkspace.""",
    default=None,
)
@click.option(
    "-d",
    "--workspace-dir",
    type=click.Path(file_okay=False),
    default=None,
    hidden=True,
)
@click.option(
    "-o",
    "--overrides",
    type=str,
    help="""A JSON(NET) string used to override fields in the experiment config.
    Use dot syntax to specify nested fields.""",
)
@click.option(
    "-i",
    "--include-package",
    type=str,
    help="Python packages or modules to import for tango components.",
    multiple=True,
)
@click.option(
    "--server/--no-server",
    type=bool,
    help="Start a server that visualizes the current run",
    default=True,
)
@click.option(
    "-j",
    "--parallelism",
    type=int,
    help="The maximum number of steps to run in parallel (if possible)",
    default=1,
)
@click.option(
    "-s",
    "--step-name",
    help="Execute a particular step (and its dependencies) in the experiment.",
    type=str,
    default=None,
)
@click.option(
    "-n",
    "--name",
    type=str,
    help="""Specify the name for this run""",
)
@click.pass_obj
def run(
    settings: TangoGlobalSettings,
    experiment: str,
    workspace: Optional[str] = None,
    workspace_dir: Optional[Union[str, os.PathLike]] = None,
    overrides: Optional[str] = None,
    include_package: Optional[Sequence[str]] = None,
    server: bool = True,
    parallelism: int = 1,
    step_name: Optional[str] = None,
    name: Optional[str] = None,
):
    """
    Run a tango experiment.

    EXPERIMENT is the path to experiment's JSON/Jsonnet/YAML configuration file.
    """
    if workspace_dir is not None:
        import warnings

        warnings.warn(
            "-d/--workspace-dir option is deprecated. Please use -w/--workspace instead.",
            DeprecationWarning,
        )

        if workspace is not None:
            raise click.ClickException(
                "-w/--workspace is mutually exclusive with -d/--workspace-dir"
            )

        workspace = "local://" + str(workspace_dir)

    _run(
        settings,
        experiment,
        workspace_url=workspace,
        overrides=overrides,
        include_package=include_package,
        start_server=server,
        parallelism=parallelism,
        step_name=step_name,
        name=name,
        called_by_executor=_CALLED_BY_EXECUTOR,
    )


@main.command(**_CLICK_COMMAND_DEFAULTS)
@click.option(
    "-w",
    "--workspace",
    type=click.Path(file_okay=False),
    help="""A workspace URL. If not specified, the workspace from any global tango
    settings file will be used, if found, otherwise an ephemeral MemoryWorkspace.""",
    default=None,
)
@click.option(
    "-d",
    "--workspace-dir",
    type=click.Path(file_okay=False),
    default=None,
    hidden=True,
)
@click.pass_obj
def server(
    settings: TangoGlobalSettings,
    workspace: Optional[str],
    workspace_dir: Optional[Union[str, os.PathLike]] = None,
):
    """
    Run a local webserver that watches a workspace.
    """
    from tango.server.workspace_server import WorkspaceServer
    from tango.workspaces import LocalWorkspace

    workspace_to_watch: Workspace
    if workspace_dir is not None:
        if workspace is not None:
            raise click.ClickException(
                "-w/--workspace is mutually exclusive with -d/--workspace-dir"
            )
        workspace_to_watch = LocalWorkspace(workspace_dir)
    elif workspace is not None:
        workspace_to_watch = Workspace.from_url(workspace)
    elif settings.workspace is not None:
        workspace_to_watch = Workspace.from_params(settings.workspace)
    else:
        raise click.ClickException(
            "-w/--workspace or -d/--workspace-dir required unless a default workspace is specified "
            "in tango settings file."
        )

    server = WorkspaceServer.on_free_port(workspace_to_watch)
    cli_logger.info(
        "Server started at [bold underline]%s[/bold underline]", server.address_for_display()
    )
    server.serve_forever()


@main.command(**_CLICK_COMMAND_DEFAULTS)
@click.pass_obj
def info(settings: TangoGlobalSettings):
    """
    Get info about the current tango installation.
    """
    import platform

    cli_logger.info("Tango version %s (python %s)", VERSION, platform.python_version())
    cli_logger.info("")

    # Show info about settings.
    if settings.path is not None:
        cli_logger.info("[underline]Settings:[/]")
        cli_logger.info("[green] \N{check mark} Loaded from %s[/]", settings.path)
        if settings.include_package:
            cli_logger.info("   Included packages:")
            for package in settings.include_package:
                is_found = True
                try:
                    import_module_and_submodules(package)
                except (ModuleNotFoundError, ImportError):
                    is_found = False
                if is_found:
                    cli_logger.info("   [green]\N{check mark} %s[/]", package)
                else:
                    cli_logger.info("   [red]\N{ballot x} %s (not found)[/]", package)
        cli_logger.info("")

    # Show info about integrations.
    cli_logger.info("[underline]Integrations:[/]")
    for integration in find_integrations():
        name = integration.split(".")[-1]
        is_installed = True
        try:
            import_module_and_submodules(integration)
        except (ModuleNotFoundError, ImportError):
            is_installed = False
        if is_installed:
            cli_logger.info(" [green]\N{check mark} %s[/]", name)
        else:
            cli_logger.info(" [yellow]\N{ballot x} %s (not installed)[/]", name)


@main.group(**_CLICK_GROUP_DEFAULTS)
@click.pass_obj
def settings(ctx):
    """
    Commands for initializing and updating global settings.
    """


@settings.command(**_CLICK_COMMAND_DEFAULTS)
@click.option(
    "-p",
    "--path",
    type=click.Path(exists=False, dir_okay=False, resolve_path=True),
    default=None,
    help="""The path to write the settings to.""",
)
@click.option(
    "-f",
    "--force",
    is_flag=True,
    help="""Force overwrite the file if it exists.""",
)
@click.pass_obj
def init(settings: TangoGlobalSettings, path: Optional[str] = None, force: bool = False):
    """
    Initialize the settings file.
    """
    path_to_write = Path(path or TangoGlobalSettings._DEFAULT_LOCATION)
    if path_to_write.is_file() and not force:
        raise click.ClickException("Settings file already exists! Use -f/--force to overwrite it.")
    settings.to_file(path_to_write)
    cli_logger.info(
        "[green]\N{check mark} Settings file written to [bold]%s[/bold][/green]", path_to_write
    )


@settings.group(**_CLICK_GROUP_DEFAULTS)
@click.pass_obj
def set(settings: TangoGlobalSettings):
    """
    Set a value in the settings file.
    """
    if settings.path is None:
        raise click.ClickException(
            "Settings file not found! Did you forget to call 'tango settings init'?"
        )


@set.result_callback()
def save_settings(settings: TangoGlobalSettings):
    settings.save()


@set.command(**_CLICK_COMMAND_DEFAULTS)
@click.argument(
    "workspace",
    type=str,
)
@click.option(
    "--validate/--no-validate",
    type=bool,
    help="Validate that the workspace can be initialized.",
    default=True,
)
@click.pass_obj
def workspace(
    settings: TangoGlobalSettings, workspace: str, validate: bool = True
) -> TangoGlobalSettings:
    """
    Set the default workspace path or URL.
    """
    from urllib.parse import urlparse

    if not urlparse(workspace).scheme:
        settings.workspace = {"type": "local", "dir": str(Path(workspace).resolve())}
    else:
        settings.workspace = {"type": "from_url", "url": workspace}

    if validate:
        for package_name in settings.include_package or []:
            import_extra_module(package_name)

        Workspace.from_params(settings.workspace.copy())

    return settings


@set.command(**_CLICK_COMMAND_DEFAULTS)
@click.argument(
    "packages",
    type=str,
    nargs=-1,
)
@click.option(
    "-a",
    "--append",
    is_flag=True,
    help="Appends packages instead of overwriting.",
)
@click.option(
    "--validate/--no-validate",
    type=bool,
    help="Validate that the workspace can be initialized.",
    default=True,
)
@click.pass_obj
def include_package(
    settings: TangoGlobalSettings,
    packages: List[str],
    append: bool = False,
    validate: bool = True,
) -> TangoGlobalSettings:
    """
    Set or add modules to automatically import on 'tango run'.
    """
    new_include: List[str]
    if append:
        new_include = settings.include_package or []
    else:
        new_include = []
    for package in packages:
        if package not in new_include:
            new_include.append(package)
    settings.include_package = new_include
    if validate:
        for package in settings.include_package:
            try:
                import_module_and_submodules(package)
            except (ModuleNotFoundError, ImportError):
                raise click.ClickException(f"Failed to import '{package}'")
    return settings


@set.command(**_CLICK_COMMAND_DEFAULTS)
@click.argument(
    "level",
    type=click.Choice(["debug", "info", "warning", "error"], case_sensitive=False),
)
@click.pass_obj
def log_level(settings: TangoGlobalSettings, level: str) -> TangoGlobalSettings:
    """
    Set the log level.
    """
    settings.log_level = level.lower()
    return settings


@set.command(**_CLICK_COMMAND_DEFAULTS)
@click.argument(
    "value",
    type=bool,
)
@click.pass_obj
def file_friendly_logging(settings: TangoGlobalSettings, value: bool) -> TangoGlobalSettings:
    """
    Toggle file friendly logging mode.
    """
    settings.file_friendly_logging = value
    return settings


@set.command(**_CLICK_COMMAND_DEFAULTS)
@click.argument(
    "start_method",
    type=click.Choice(["fork", "spawn", "forkserver"], case_sensitive=True),
)
@click.pass_obj
def multiprocessing_start_method(
    settings: TangoGlobalSettings, start_method: str
) -> TangoGlobalSettings:
    """
    Set the Python multiprocessing start method.
    """
    settings.multiprocessing_start_method = start_method
    return settings


@set.command(**_CLICK_COMMAND_DEFAULTS)
@click.argument(
    "key",
    type=str,
)
@click.argument(
    "value",
    type=str,
)
@click.pass_obj
def env(settings: TangoGlobalSettings, key: str, value: str) -> TangoGlobalSettings:
    """
    Add or update an environment variable.
    """
    from tango.common.aliases import EnvVarNames

    # These environment variables should not be set this way since they'll be ignored.
    blocked_env_variable_names = EnvVarNames.values()

    if key in blocked_env_variable_names:
        raise click.ClickException(
            f"Cannot add environment variable '{key}' to settings. "
            f"Please set the corresponding settings field instead."
        )

    if settings.environment is None:
        settings.environment = {}
    settings.environment[key] = value
    return settings


def _run(
    settings: TangoGlobalSettings,
    experiment: str,
    workspace_url: Optional[str] = None,
    overrides: Optional[str] = None,
    include_package: Optional[Sequence[str]] = None,
    start_server: bool = True,
    step_name: Optional[str] = None,
    parallelism: int = 1,
    multicore: Optional[bool] = None,
    name: Optional[str] = None,
    called_by_executor: bool = False,
) -> str:
    from tango.executor import Executor
    from tango.executors import MulticoreExecutor
    from tango.server.workspace_server import WorkspaceServer
    from tango.workspaces import MemoryWorkspace, default_workspace

    # Read params.
    params = Params.from_file(experiment, params_overrides=overrides or "")

    # Import included packages to find registered components.
    # NOTE: The Executor imports these as well because it's meant to be used
    # directly, but we also need to import here in case the user is using a
    # custom Executor, StepCache, or Workspace.
    include_package: List[str] = list(include_package or [])
    include_package += params.pop("include_package", [])
    include_package += settings.include_package or []
    for package_name in include_package:
        import_extra_module(package_name)

    # Prepare workspace.
    workspace: Workspace
    if workspace_url is not None:
        workspace = Workspace.from_url(workspace_url)
    elif settings.workspace is not None:
        workspace = Workspace.from_params(settings.workspace)
    else:
        workspace = default_workspace

    if multicore is None:
        if isinstance(workspace, MemoryWorkspace):
            # Memory workspace does not work with multiple cores.
            multicore = False
        elif "pydevd" in sys.modules:
            # Pydevd doesn't reliably follow child processes, so we disable multicore under the debugger.
            logger.warning("Debugger detected, disabling multicore.")
            multicore = False
        else:
            multicore = True

    # Initialize step graph and register run.
    step_graph = StepGraph.from_params(params.pop("steps", keep_as_dict=True))
    params.assert_empty("'tango run'")

    if step_name is not None:
        assert step_name in step_graph, (
            f"You want to run a step called '{step_name}', but it cannot be found in the experiment config. "
            f"The config contains: {list(step_graph.keys())}."
        )

        if called_by_executor and name is not None:
            try:
                run = workspace.registered_run(name)
            except KeyError:
                raise RuntimeError(
                    "The CLI was called by `MulticoreExecutor.execute_step_graph`, but "
                    f"'{name}' is not already registered as a run. This should never happen!"
                )
        else:
            sub_graph = step_graph.sub_graph(step_name)
            run = workspace.register_run((step for step in sub_graph.values()), name)
    else:
        run = workspace.register_run((step for step in step_graph.values()), name)

    def log_and_execute_run():
        if step_name is None:
            cli_logger.info("[green]Starting new run [bold]%s[/][/]", run.name)

        # Initialize server.
        if start_server:
            server = WorkspaceServer.on_free_port(workspace)
            server.serve_in_background()
            cli_logger.info(
                "Server started at [bold]%s[/bold]", server.address_for_display(run.name)
            )

        executor: Executor
        # Initialize Executor and execute the step graph.
        if multicore:
            executor = MulticoreExecutor(
                workspace=workspace, include_package=include_package, parallelism=parallelism
            )
        else:
            executor = Executor(workspace=workspace, include_package=include_package)

<<<<<<< HEAD
        def log_step_summary(step):
            info = workspace.step_info(step)
            if info.result_location is not None:
                click_logger.info(
                    click.style("\N{check mark} The output for ", fg="green")
                    + click.style(f'"{step.name}"', bold=True, fg="green")
                    + click.style(
                        " is in " if Path(info.result_location).exists() else " is at ",
                        fg="green",
                    )
                    + click.style(f"{info.result_location}", bold=True, fg="green")
                )

=======
>>>>>>> 2c59c96b
        if step_name is not None:
            step = step_graph[step_name]
            executor.execute_step(step)
            if not called_by_executor:
                cli_logger.info(
                    "[green]\N{check mark} Finished run for step [bold]%s[/] (%s)[/]",
                    step_name,
                    run.name,
                )
        else:
            executor_output = executor.execute_step_graph(step_graph, run_name=run.name)
            if executor_output.failed:
                cli_logger.error(
                    "[red]\N{ballot x} Run [bold]%s[/] finished with errors[/]", run.name
                )
            elif not called_by_executor:
                cli_logger.info("[green]\N{check mark} Finished run [bold]%s[/][/]", run.name)
            _display_run_results(run, step_graph, workspace, executor_output)

            if executor_output.failed:
                raise CliRunError

    if called_by_executor:
        from tango.common.aliases import EnvVarNames

        # We set this environment variable so that any steps that contain multiprocessing
        # and call `initialize_worker_logging` also log the messages with the `step_name` prefix.
        os.environ[EnvVarNames.LOGGING_PREFIX.value] = f"step {step_name}"
        initialize_prefix_logging(f"step {step_name}", main_process=False)
        log_and_execute_run()
    else:
        # Capture logs to file.
        with workspace.capture_logs_for_run(run.name):
            log_and_execute_run()

    return run.name


def _display_run_results(
    run: "Run", step_graph: StepGraph, workspace: Workspace, executor_output: "ExecutorOutput"
) -> None:
    from rich.table import Table

    table = Table(caption_style="")
    table.add_column("Step Name", justify="left", style="cyan")
    table.add_column("Status", justify="left")
    table.add_column("Cached Result", justify="left")
    last_cached_step: Optional[str] = None
    for step in sorted(step_graph.values(), key=lambda step: step.name):
        step_info = workspace.step_info(step)

        status_str: str
        if step.name in executor_output.failed:
            status_str = "[red]\N{ballot x} failed[/]"
        elif step.name in executor_output.not_run:
            status_str = "[yellow]- not run[/]"
        elif step.name in executor_output.successful:
            status_str = "[green]\N{check mark} succeeded[/]"
        else:
            continue

        result_str: str
        if step_info.result_location is not None:
            last_cached_step = step.name
            result_str = f"[cyan]{step_info.result_location}[/]"
        else:
            result_str = "[grey62]N/A[/]"

        table.add_row(step.name, status_str, result_str)

    caption_parts: List[str] = []
    if executor_output.failed:
        caption_parts.append(
            f"[red]\N{ballot x}[/] [italic]{len(executor_output.failed)} failed[/]"
        )
    if executor_output.successful:
        caption_parts.append(
            f"[green]\N{check mark}[/] [italic]{len(executor_output.successful)} succeeded[/]"
        )
    if executor_output.not_run:
        caption_parts.append(f"[italic]{len(executor_output.not_run)} not run[/]")
    table.caption = ", ".join(caption_parts)

    cli_logger.info(table)

    if not executor_output.failed and last_cached_step is not None:
        from rich.syntax import Syntax

        example = Syntax(
            "\n".join(
                [
                    ">>> from tango import Workspace",
                    ">>> workspace = Workspace.from_url(...)",
                    f'>>> workspace.step_result_for_run("{run.name}", "{last_cached_step}")',
                ]
            ),
            "python",
        )
        cli_logger.info("Use your workspace to get the cached result of a step, .e.g.")
        cli_logger.info(example)


if __name__ == "__main__":
    main()<|MERGE_RESOLUTION|>--- conflicted
+++ resolved
@@ -727,22 +727,6 @@
         else:
             executor = Executor(workspace=workspace, include_package=include_package)
 
-<<<<<<< HEAD
-        def log_step_summary(step):
-            info = workspace.step_info(step)
-            if info.result_location is not None:
-                click_logger.info(
-                    click.style("\N{check mark} The output for ", fg="green")
-                    + click.style(f'"{step.name}"', bold=True, fg="green")
-                    + click.style(
-                        " is in " if Path(info.result_location).exists() else " is at ",
-                        fg="green",
-                    )
-                    + click.style(f"{info.result_location}", bold=True, fg="green")
-                )
-
-=======
->>>>>>> 2c59c96b
         if step_name is not None:
             step = step_graph[step_name]
             executor.execute_step(step)
