name: Main

concurrency:
  group: ${{ github.workflow }}-${{ github.ref }}
  cancel-in-progress: true

on:
  pull_request:
    branches:
      - '*'
  push:
    branches:
      - main
    tags:
      - 'v*.*.*'

env:
  CACHE_PREFIX: v3  # Change this to invalidate existing cache.
  PYTHON_PATH: ./
  DEFAULT_PYTHON: 3.7
<<<<<<< HEAD
  WANDB_API_KEY: ${{ secrets.WANDB_API_KEY }}
=======
  BEAKER_TOKEN: ${{ secrets.BEAKER_TOKEN }}
  BEAKER_WORKSPACE: ai2/tango-testing
  BEAKER_DEFAULT_CLUSTER: ai2/tango-gpu-tests
  BEAKER_IMAGE: petew/tango-testing
>>>>>>> 2c59c96b

jobs:
  checks:
    name: python ${{ matrix.python }} - ${{ matrix.task.name }}
    runs-on: [ubuntu-latest]
    timeout-minutes: 30
    strategy:
      fail-fast: false
      matrix:
        python: ['3.7']
        task:
          - name: Lint
            extras: dev,all
            requires_torch: true
            run: |
              flake8 .

          - name: Type check
            extras: dev,all
            requires_torch: true
            run: |
              mypy .

          - name: Build
            extras: dev,all
            requires_torch: true
            run: |
              tango --version
              python setup.py check
              python setup.py bdist_wheel sdist

          - name: Style
            extras: dev
            requires_torch: false
            run: |
              isort --check .
              black --check .

          - name: Docs
            extras: dev,all
            requires_torch: true
            run: |
              cd docs && make html SPHINXOPTS="-W --keep-going"

          - name: Test
            extras: dev
            requires_torch: false
            run: |
              pytest -v --durations=10 --color=yes --doctest-modules --ignore=tests/integrations --ignore=tango/integrations tests/ tango/

          - name: Datasets integration
            extras: dev,datasets
            requires_torch: false
            run: |
              pytest -v --color=yes --doctest-modules tango/integrations/datasets tests/integrations/datasets

          - name: PyTorch integration
            extras: dev,torch
            requires_torch: true
            run: |
              pytest -v --color=yes --doctest-modules tango/integrations/torch tests/integrations/torch

          - name: PyTorch Lightning integration
            extras: dev,pytorch_lightning
            requires_torch: true
            run: |
              pytest -v --color=yes --doctest-modules tango/integrations/pytorch_lightning tests/integrations/pytorch_lightning

          - name: Transformers integration
            extras: dev,transformers
            requires_torch: true
            run: |
              pytest -v --color=yes --doctest-modules tango/integrations/transformers tests/integrations/transformers

          - name: FairScale integration
            extras: dev,fairscale
            requires_torch: true
            run: |
              pytest -v --color=yes --doctest-modules tango/integrations/fairscale tests/integrations/fairscale

          - name: W&B integration
            extras: dev,torch,wandb
            requires_torch: true
            run: |
              pytest -v --color=yes --doctest-modules tango/integrations/wandb tests/integrations/wandb

          - name: Example - train_lm
            extras: dev,all
            requires_torch: true
            run: |
              cd examples/train_lm
              pytest -v --color=yes test.py

        include:
          # Run the core tests on other Python versions as well.
          - task:
              name: Test
              extras: dev
              requires_torch: false
              run: |
                pytest -v --durations=10 --color=yes --doctest-modules --ignore=tests/integrations --ignore=tango/integrations tests/ tango/
            python: '3.8'

          - task:
              name: Test
              extras: dev
              requires_torch: false
              run: |
                pytest -v --durations=10 --color=yes --doctest-modules --ignore=tests/integrations --ignore=tango/integrations tests/ tango/
            python: '3.9'

          - task:
              name: Test
              extras: dev
              requires_torch: false
              run: |
                pytest -v --durations=10 --color=yes --doctest-modules --ignore=tests/integrations --ignore=tango/integrations tests/ tango/
            python: '3.10'

    steps:
      - uses: actions/checkout@v3

      - name: Setup Python
        uses: actions/setup-python@v3
        with:
          python-version: ${{ matrix.python }}

      - name: Install prerequisites
        run: |
          pip install --upgrade pip setuptools wheel virtualenv

      - name: Set build variables
        shell: bash
        run: |
          set -e
          # Get the exact Python version to use in the cache key.
          echo "PYTHON_VERSION=$(python --version)" >> $GITHUB_ENV
          echo "RUNNER_ARCH=$(uname -m)" >> $GITHUB_ENV
          # Use week number in cache key so we can refresh the cache weekly.
          echo "WEEK_NUMBER=$(date +%V)" >> $GITHUB_ENV
          echo "EXTRAS_HASH=$(python scripts/hash_extras.py ${{ matrix.task.extras }})" >> $GITHUB_ENV

      - uses: actions/cache@v3
        id: virtualenv-cache
        with:
          path: .venv
          key: ${{ env.CACHE_PREFIX }}-${{ env.WEEK_NUMBER }}-${{ runner.os }}-${{ env.RUNNER_ARCH }}-${{ env.PYTHON_VERSION }}-${{ env.EXTRAS_HASH }}-${{ hashFiles('*requirements.txt') }}

      - name: Setup virtual environment (no cache hit)
        if: steps.virtualenv-cache.outputs.cache-hit != 'true'
        run: |
          test -d .venv || virtualenv -p $(which python) --copies --reset-app-data .venv

      - name: Pre-install torch
        if: steps.virtualenv-cache.outputs.cache-hit != 'true' && (contains(matrix.task.extras, 'torch') || contains(matrix.task.extras, 'all') || matrix.task.requires_torch)
        run: |
          . .venv/bin/activate
          pip install torch==1.11.0+cpu -f https://download.pytorch.org/whl/cpu/torch_stable.html

      - name: Install editable (no cache hit)
        if: steps.virtualenv-cache.outputs.cache-hit != 'true'
        run: |
          . .venv/bin/activate
          pip install -e .[${{ matrix.task.extras }}]

      - name: Install editable (cache hit)
        if: steps.virtualenv-cache.outputs.cache-hit == 'true'
        run: |
          . .venv/bin/activate
          pip install --no-deps -e .[${{ matrix.task.extras }}]

      - name: Show environment info
        run: |
          . .venv/bin/activate
          which python
          python --version
          pip freeze

      - name: ${{ matrix.task.name }}
        run: |
          . .venv/bin/activate
          ${{ matrix.task.run }}

      - name: Upload package distribution files
        if: matrix.task.name == 'Build' && matrix.python == env.DEFAULT_PYTHON
        uses: actions/upload-artifact@v3
        with:
          name: package
          path: dist

      - name: Upload docs build
        if: matrix.task.name == 'Docs' && matrix.python == env.DEFAULT_PYTHON
        uses: actions/upload-artifact@v3
        with:
          name: docs
          path: docs/build

      - name: Clean up
        if: always()
        run: |
          . .venv/bin/activate
          pip uninstall -y ai2-tango

  gpu_tests:
    name: GPU Tests
    runs-on: ubuntu-latest
    steps:
      - name: Determine current commit SHA (pull request)
        if: github.event_name == 'pull_request'
        run: |
          echo "COMMIT_SHA=${{ github.event.pull_request.head.sha }}" >> $GITHUB_ENV

      - name: Determine current commit SHA (push)
        if: github.event_name != 'pull_request'
        run: |
          echo "COMMIT_SHA=$GITHUB_SHA" >> $GITHUB_ENV

      - name: GPU Tests
        uses: allenai/beaker-run-action@v1.1
        with:
          spec: |
            version: v2
            description: GPU Tests
            tasks:
              - name: tests
                image:
                  beaker: ${{ env.BEAKER_IMAGE }}
                context:
                  cluster: ${{ env.BEAKER_DEFAULT_CLUSTER }}
                resources:
                  gpuCount: 2
                envVars:
                  - name: COMMIT_SHA
                    value: ${{ env.COMMIT_SHA }}
                command: ["/entrypoint.sh", "pytest", "-v", "-m", "gpu", "tests/"]
                result:
                  path: /unused
          token: ${{ secrets.BEAKER_TOKEN }}
          workspace: ${{ env.BEAKER_WORKSPACE }}
          clusters: ai2/general-cirrascale,ai2/allennlp-cirrascale,ai2/aristo-cirrascale,ai2/mosaic-cirrascale,ai2/s2-cirrascale

  release:
    name: Release
    runs-on: ubuntu-latest
    needs: [gpu_tests, checks]
    if: startsWith(github.ref, 'refs/tags/')
    steps:
      - uses: actions/checkout@v1  # needs v1 for now

      - name: Setup Python
        uses: actions/setup-python@v3
        with:
          python-version: ${{ env.DEFAULT_PYTHON }}

      - name: Install requirements
        run: |
          pip install -r dev-requirements.txt

      - name: Prepare environment
        run: |
          echo "RELEASE_VERSION=${GITHUB_REF#refs/tags/v}" >> $GITHUB_ENV
          echo "TAG=${GITHUB_REF#refs/tags/}" >> $GITHUB_ENV

      - name: Download package distribution files
        uses: actions/download-artifact@v3
        with:
          name: package
          path: dist

      - name: Generate release notes
        run: |
          python scripts/release_notes.py > ${{ github.workspace }}-RELEASE_NOTES.md

      - name: Publish package to PyPI
        run: |
          twine upload -u allennlp -p ${{ secrets.PYPI_PASSWORD }} dist/*

      - name: Publish GitHub release
        uses: softprops/action-gh-release@v1
        env:
          GITHUB_TOKEN: ${{ secrets.GITHUB_TOKEN }}
        with:
          body_path: ${{ github.workspace }}-RELEASE_NOTES.md
          prerelease: ${{ contains(env.TAG, 'rc') }}
          files: |
            dist/*<|MERGE_RESOLUTION|>--- conflicted
+++ resolved
@@ -18,14 +18,11 @@
   CACHE_PREFIX: v3  # Change this to invalidate existing cache.
   PYTHON_PATH: ./
   DEFAULT_PYTHON: 3.7
-<<<<<<< HEAD
   WANDB_API_KEY: ${{ secrets.WANDB_API_KEY }}
-=======
   BEAKER_TOKEN: ${{ secrets.BEAKER_TOKEN }}
   BEAKER_WORKSPACE: ai2/tango-testing
   BEAKER_DEFAULT_CLUSTER: ai2/tango-gpu-tests
   BEAKER_IMAGE: petew/tango-testing
->>>>>>> 2c59c96b
 
 jobs:
   checks:
